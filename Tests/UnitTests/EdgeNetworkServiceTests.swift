//
// Copyright 2020 Adobe. All rights reserved.
// This file is licensed to you under the Apache License, Version 2.0 (the "License");
// you may not use this file except in compliance with the License. You may obtain a copy
// of the License at http://www.apache.org/licenses/LICENSE-2.0
//
// Unless required by applicable law or agreed to in writing, software distributed under
// the License is distributed on an "AS IS" BASIS, WITHOUT WARRANTIES OR REPRESENTATIONS
// OF ANY KIND, either express or implied. See the License for the specific language
// governing permissions and limitations under the License.
//

import AEPServices
import XCTest

@testable import AEPEdge

class EdgeNetworkServiceTests: XCTestCase {

    private var mockNetworking = MockNetworking()
    private var mockResponseCallback = MockResponseCallback()
    private var networkService = EdgeNetworkService()
    private let edgeRequest = EdgeRequest(meta: nil, xdm: nil, events: nil)
    private let url = URL(string: "https://test.com")! // swiftlint:disable:this force_unwrapping
    private let defaultNetworkingHeaders: [String] = ["User-Agent", "Accept-Language"]

    public override func setUp() {
        continueAfterFailure = false
        self.mockResponseCallback = MockResponseCallback()
        self.mockNetworking = MockNetworking()
        ServiceProvider.shared.networkService = mockNetworking
        networkService = EdgeNetworkService()
    }

    func testDoRequest_whenRequestHeadersAreEmpty_setsDefaultHeaders() {
        let defaultServiceHeaders: [String: String] = ["accept": "application/json", "Content-Type": "application/json"]
        let expectation = XCTestExpectation(description: "Network callback is invoked")

        // test
        networkService.doRequest(url: url, requestBody: edgeRequest, requestHeaders: [:], responseCallback: mockResponseCallback, completion: { success in
            // verify
            XCTAssertTrue(success)
            XCTAssertTrue(self.mockNetworking.connectAsyncCalled)
            XCTAssertEqual(defaultServiceHeaders.count + self.defaultNetworkingHeaders.count,
                           self.mockNetworking.connectAsyncCalledWithNetworkRequest?.httpHeaders.count)
            for header in defaultServiceHeaders {
                XCTAssertNotNil(self.mockNetworking.connectAsyncCalledWithNetworkRequest?.httpHeaders[header.key])
            }

            for header in self.defaultNetworkingHeaders {
                XCTAssertNotNil(self.mockNetworking.connectAsyncCalledWithNetworkRequest?.httpHeaders[header])
            }
            expectation.fulfill()
        })

        wait(for: [expectation], timeout: 0.5)
    }

    func testDoRequest_whenRequestHeadersExist_RequestHeadersAppendedOnNetworkCall() {
        // setup
        let testHeaders: [String: String] = ["test": "header", "accept": "application/json", "Content-Type": "application/json", "key": "value"]
        let expectation = XCTestExpectation(description: "Network callback is invoked")

        // test
        networkService.doRequest(url: url,
                                 requestBody: edgeRequest,
                                 requestHeaders: testHeaders,
                                 responseCallback: mockResponseCallback,
                                 completion: { success in
                                    // verify
                                    XCTAssertTrue(success)
                                    XCTAssertTrue(self.mockNetworking.connectAsyncCalled)
                                    XCTAssertEqual(testHeaders.count + self.defaultNetworkingHeaders.count, self.mockNetworking.connectAsyncCalledWithNetworkRequest?.httpHeaders.count)
                                    for header in testHeaders {
                                        XCTAssertNotNil(self.mockNetworking.connectAsyncCalledWithNetworkRequest?.httpHeaders[header.key])
                                    }

                                    for header in self.defaultNetworkingHeaders {
                                        XCTAssertNotNil(self.mockNetworking.connectAsyncCalledWithNetworkRequest?.httpHeaders[header])
                                    }
                                    expectation.fulfill()
                                 })

        wait(for: [expectation], timeout: 0.5)
    }

    func testDoRequest_whenConnection_ResponseCode200_CallsCompletionTrue_AndCallsResponseCallback_AndNoErrorCallback() {
        // setup
        let stringResponseBody = "{\"key\":\"value\"}"
        let expectation = XCTestExpectation(description: "Network callback is invoked")

        // test
        let mockHttpConnection = HttpConnection(data: stringResponseBody.data(using: .utf8),
                                                response: HTTPURLResponse(url: url, statusCode: 200, httpVersion: nil, headerFields: nil),
                                                error: nil)
        mockNetworking.connectAsyncMockReturnConnection = mockHttpConnection
        networkService.doRequest(url: url,
                                 requestBody: edgeRequest,
                                 requestHeaders: [:],
                                 responseCallback: mockResponseCallback,
                                 completion: { success in
                                    // verify
                                    XCTAssertTrue(success)
                                    XCTAssertTrue(self.mockResponseCallback.onResponseCalled)
                                    XCTAssertFalse(self.mockResponseCallback.onErrorCalled)
                                    XCTAssertTrue(self.mockResponseCallback.onCompleteCalled)
                                    XCTAssertEqual([stringResponseBody], self.mockResponseCallback.onResponseJsonResponse)
                                    expectation.fulfill()
                                 })

        wait(for: [expectation], timeout: 0.5)
    }

    func testDoRequest_whenConnection_ResponseCode204_CallsCompletionTrue_AndNoResponseCallback_AndNoErrorCallback() {
        // setup
        let stringResponseBody = "OK"
        let expectation = XCTestExpectation(description: "Network callback is invoked")

        // test
        let mockHttpConnection = HttpConnection(data: stringResponseBody.data(using: .utf8),
                                                response: HTTPURLResponse(url: url, statusCode: 204, httpVersion: nil, headerFields: nil),
                                                error: nil)
        mockNetworking.connectAsyncMockReturnConnection = mockHttpConnection
        networkService.doRequest(url: url, requestBody: edgeRequest, requestHeaders: [:], responseCallback: mockResponseCallback, completion: { success in
            // verify
            XCTAssertTrue(success)
            XCTAssertFalse(self.mockResponseCallback.onResponseCalled)
            XCTAssertFalse(self.mockResponseCallback.onErrorCalled)
            XCTAssertTrue(self.mockResponseCallback.onCompleteCalled)
            XCTAssertEqual([], self.mockResponseCallback.onResponseJsonResponse)
            expectation.fulfill()
        })

        wait(for: [expectation], timeout: 0.5)
    }

<<<<<<< HEAD
    func testDoRequest_whenConnection_ResponseCode207_CallsCompletionTrue_AndResponseCallback_AndErrorCallback() {
        // setup
        let stringResponseBody = "OK"
        let expectation = XCTestExpectation(description: "Network callback is invoked")

        // test
        let mockHttpConnection = HttpConnection(data: stringResponseBody.data(using: .utf8),
                                                response: HTTPURLResponse(url: url, statusCode: 204, httpVersion: nil, headerFields: nil),
                                                error: nil)
        mockNetworking.connectAsyncMockReturnConnection = mockHttpConnection
        networkService.doRequest(url: url, requestBody: edgeRequest, requestHeaders: [:], responseCallback: mockResponseCallback, completion: { success in
            // verify
            XCTAssertTrue(success)
            XCTAssertTrue(self.mockResponseCallback.onResponseCalled)
            XCTAssertTrue(self.mockResponseCallback.onErrorCalled)
            XCTAssertTrue(self.mockResponseCallback.onCompleteCalled)
            XCTAssertEqual([], self.mockResponseCallback.onResponseJsonResponse)
            expectation.fulfill()
        })

        wait(for: [expectation], timeout: 0.5)
    }

    func testDoRequest_whenConnection_RecoverableResponseCode_CallsCompletionTrue_AndNoResponseCallback_AndNoErrorCallback() {
=======
    func testDoRequest_whenConnection_RecoverableResponseCode_CallsCompletionFalse_AndNoResponseCallback_AndNoErrorCallback() {
>>>>>>> 163a7348
        // setup
        let stringResponseBody = "Service Unavailable"
        let expectation = XCTestExpectation(description: "Network callback is invoked")

        // test
        let mockHttpConnection = HttpConnection(data: stringResponseBody.data(using: .utf8),
                                                response: HTTPURLResponse(url: url, statusCode: 503, httpVersion: nil, headerFields: nil),
                                                error: nil)
        mockNetworking.connectAsyncMockReturnConnection = mockHttpConnection
        networkService.doRequest(url: url, requestBody: edgeRequest, requestHeaders: [:], responseCallback: mockResponseCallback, completion: { success in
            // verify
            XCTAssertFalse(success)
            XCTAssertFalse(self.mockResponseCallback.onResponseCalled)
            XCTAssertFalse(self.mockResponseCallback.onErrorCalled)
            XCTAssertFalse(self.mockResponseCallback.onCompleteCalled)
            XCTAssertEqual([], self.mockResponseCallback.onResponseJsonResponse)
            expectation.fulfill()
        })

        wait(for: [expectation], timeout: 0.5)
    }

    func testDoRequest_whenConnection_UnrecoverableResponseCode_WhenContentTypeJson_WithError_ReturnFormattedError() {
        // setup
        let error: NSError = NSError(domain: NSURLErrorDomain, code: NSURLErrorAppTransportSecurityRequiresSecureConnection, userInfo: nil)
        let expectation = XCTestExpectation(description: "Network callback is invoked")

        // test
        let mockHttpConnection = HttpConnection(data: nil, response: HTTPURLResponse(url: url, statusCode: 503, httpVersion: nil, headerFields: nil), error: error)
        mockNetworking.connectAsyncMockReturnConnection = mockHttpConnection
        networkService.doRequest(url: url, requestBody: edgeRequest, requestHeaders: [:], responseCallback: mockResponseCallback, completion: { success in
            // verify
            XCTAssertTrue(success)
            XCTAssertFalse(self.mockResponseCallback.onResponseCalled)
            XCTAssertTrue(self.mockResponseCallback.onErrorCalled)
            XCTAssertEqual(1, self.mockResponseCallback.onErrorJsonError.capacity)
            let errorJson = self.mockResponseCallback.onErrorJsonError[0]
            XCTAssertTrue(errorJson.contains("\"namespace\":\"global\""))
            XCTAssertTrue(errorJson.contains("\"message\":\"service unavailable\""))
            expectation.fulfill()
        })

        wait(for: [expectation], timeout: 0.5)
    }

    func testDoRequest_whenConnection_UnrecoverableResponseCode_WhenContentTypeJson_WithNilError_ShouldReturnGenericError() {
        // test
        let mockHttpConnection = HttpConnection(data: nil,
                                                response: HTTPURLResponse(url: url, statusCode: 500, httpVersion: nil, headerFields: nil),
                                                error: nil)
        let expectation = XCTestExpectation(description: "Network callback is invoked")

        mockNetworking.connectAsyncMockReturnConnection = mockHttpConnection
        networkService.doRequest(url: url, requestBody: edgeRequest, requestHeaders: [:], responseCallback: mockResponseCallback, completion: { success in
            // verify
            XCTAssertTrue(success)
            XCTAssertFalse(self.mockResponseCallback.onResponseCalled)
            XCTAssertTrue(self.mockResponseCallback.onErrorCalled)
            XCTAssertEqual(1, self.mockResponseCallback.onErrorJsonError.capacity)
            let errorJson = self.mockResponseCallback.onErrorJsonError[0]
            XCTAssertTrue(errorJson.contains("\"namespace\":\"global\""))
            XCTAssertTrue(errorJson.contains("\"message\":\"Request to Experience Edge failed with an unknown exception\""))
            expectation.fulfill()
        })

        wait(for: [expectation], timeout: 0.5)
    }

    func testDoRequest_whenConnection_UnrecoverableResponseCode_WhenContentTypeJson_WithInvalidJsonContent() {
        // setup
        let stringResponseBody = "Internal Server Error"
        let expectation = XCTestExpectation(description: "Network callback is invoked")

        // test
        let mockHttpConnection = HttpConnection(data: stringResponseBody.data(using: .utf8),
                                                response: HTTPURLResponse(url: url, statusCode: 500, httpVersion: nil, headerFields: nil),
                                                error: nil)
        mockNetworking.connectAsyncMockReturnConnection = mockHttpConnection
        networkService.doRequest(url: url, requestBody: edgeRequest, requestHeaders: [:], responseCallback: mockResponseCallback, completion: { success in
            // verify
            XCTAssertTrue(success)
            XCTAssertFalse(self.mockResponseCallback.onResponseCalled)
            XCTAssertTrue(self.mockResponseCallback.onErrorCalled)
            XCTAssertEqual(1, self.mockResponseCallback.onErrorJsonError.capacity)
            let errorJson = self.mockResponseCallback.onErrorJsonError[0]
            XCTAssertTrue(errorJson.contains("\"namespace\":\"global\""))
            XCTAssertTrue(errorJson.contains("\"message\":\"Internal Server Error\""))
            expectation.fulfill()
        })

        wait(for: [expectation], timeout: 0.5)
    }

    func testDoRequest_whenConnection_UnrecoverableResponseCode_WhenContentTypeJson_WithValidJsonContent() {
        // setup
        let stringResponseBody =  "{\n" +
            "      \"requestId\": \"d81c93e5-7558-4996-a93c-489d550748b8\",\n" +
            "      \"handle\": [],\n" +
            "      \"errors\": [\n" +
            "        {\n" +
            "          \"code\": \"global:0\",\n" +
            "          \"namespace\": \"global\",\n" +
            "          \"severity\": \"0\",\n" +
            "          \"message\": \"Failed due to unrecoverable system error: java.lang.IllegalStateException: Expected BEGIN_ARRAY but was BEGIN_OBJECT at path $.commerce.purchases\"\n"
            +
            "        }\n" +
            "      ]\n" +
            "    }"
        let expectation = XCTestExpectation(description: "Network callback is invoked")

        // test
        let mockHttpConnection = HttpConnection(data: stringResponseBody.data(using: .utf8),
                                                response: HTTPURLResponse(url: url, statusCode: 500, httpVersion: nil, headerFields: nil),
                                                error: nil)
        mockNetworking.connectAsyncMockReturnConnection = mockHttpConnection
        networkService.doRequest(url: url, requestBody: edgeRequest, requestHeaders: [:], responseCallback: mockResponseCallback, completion: { success in
            // verify
            XCTAssertTrue(success)
            XCTAssertFalse(self.mockResponseCallback.onResponseCalled)
            XCTAssertTrue(self.mockResponseCallback.onErrorCalled)
            XCTAssertEqual(1, self.mockResponseCallback.onErrorJsonError.capacity)
            let errorJson = self.mockResponseCallback.onErrorJsonError[0]
            XCTAssertTrue(errorJson.contains(stringResponseBody))
            expectation.fulfill()
        })

        wait(for: [expectation], timeout: 0.5)
    }

    func testDoRequest_whenRequestProcessed_CallsOnComplete() {
        // setup
        let stringResponseBody = "{\"key\":\"value\"}"
        let expectation = XCTestExpectation(description: "Network callback is invoked")

        // test
        let mockHttpConnection = HttpConnection(data: stringResponseBody.data(using: .utf8),
                                                response: HTTPURLResponse(url: url, statusCode: 200, httpVersion: nil, headerFields: nil),
                                                error: nil)
        mockNetworking.connectAsyncMockReturnConnection = mockHttpConnection
        networkService.doRequest(url: url, requestBody: edgeRequest, requestHeaders: [:], responseCallback: mockResponseCallback, completion: { success in
            // verify
            XCTAssertTrue(success)
            XCTAssertTrue(self.mockResponseCallback.onResponseCalled)
            XCTAssertFalse(self.mockResponseCallback.onErrorCalled)
            XCTAssertTrue(self.mockResponseCallback.onCompleteCalled)
            expectation.fulfill()
        })

        wait(for: [expectation], timeout: 0.5)
    }

    func testDoRequest_whenRequestNotProcessed_NoCallOnComplete() {
        // setup
        let stringResponseBody = "Service Unavailable"
        let expectation = XCTestExpectation(description: "Network callback is invoked")

        // test
        let mockHttpConnection = HttpConnection(data: stringResponseBody.data(using: .utf8),
                                                response: HTTPURLResponse(url: url, statusCode: 503, httpVersion: nil, headerFields: nil),
                                                error: nil)
        mockNetworking.connectAsyncMockReturnConnection = mockHttpConnection
        networkService.doRequest(url: url, requestBody: edgeRequest, requestHeaders: [:], responseCallback: mockResponseCallback, completion: { success in
            // verify
            XCTAssertFalse(success)
            XCTAssertFalse(self.mockResponseCallback.onResponseCalled)
            XCTAssertFalse(self.mockResponseCallback.onErrorCalled)
            XCTAssertFalse(self.mockResponseCallback.onCompleteCalled)
            expectation.fulfill()
        })

        wait(for: [expectation], timeout: 0.5)
    }

    func testDoRequest_whenRequestNotProcessed_noRetry_CallsOnComplete() {
        // setup
        let stringResponseBody = "Service Unavailable"
        let expectation = XCTestExpectation(description: "Network callback is invoked")

        // test
        let mockHttpConnection = HttpConnection(data: stringResponseBody.data(using: .utf8),
                                                response: HTTPURLResponse(url: url, statusCode: 503, httpVersion: nil, headerFields: nil),
                                                error: nil)
        mockNetworking.connectAsyncMockReturnConnection = mockHttpConnection
        networkService.doRequest(url: url, requestBody: edgeRequest, requestHeaders: [:], responseCallback: mockResponseCallback, completion: { success in
            // verify
            XCTAssertFalse(success)
            XCTAssertFalse(self.mockResponseCallback.onResponseCalled)
            XCTAssertFalse(self.mockResponseCallback.onErrorCalled)
            XCTAssertFalse(self.mockResponseCallback.onCompleteCalled) // hit can be retried don't invoke onComplete
            expectation.fulfill()
        })

        wait(for: [expectation], timeout: 0.5)
    }

    func testHandleStreamingResponse_nilSeparators_doesNotCrash() {
        let responseStr: String = ""

        let streamingSettings = Streaming(recordSeparator: nil, lineFeed: nil)
        let connection: HttpConnection = HttpConnection(data: responseStr.data(using: .utf8)!, response: nil, error: nil) // swiftlint:disable:this force_unwrapping
        networkService.handleContent(connection: connection, streaming: streamingSettings, responseCallback: mockResponseCallback)

        XCTAssertTrue(mockResponseCallback.onResponseCalled)
        XCTAssertFalse(mockResponseCallback.onErrorCalled)
        XCTAssertFalse(mockResponseCallback.onCompleteCalled)
        XCTAssertEqual([responseStr], mockResponseCallback.onResponseJsonResponse)
    }

    func testHandleStreamingResponse_EmptyResponse() {
        let responseStr: String = "{}"

        let streamingSettings = Streaming(recordSeparator: "", lineFeed: "\n")
        let connection: HttpConnection = HttpConnection(data: responseStr.data(using: .utf8)!, response: nil, error: nil) // swiftlint:disable:this force_unwrapping
        networkService.handleContent(connection: connection, streaming: streamingSettings, responseCallback: mockResponseCallback)

        XCTAssertTrue(mockResponseCallback.onResponseCalled)
        XCTAssertFalse(mockResponseCallback.onErrorCalled)
        XCTAssertFalse(mockResponseCallback.onCompleteCalled)
        XCTAssertEqual([responseStr], mockResponseCallback.onResponseJsonResponse)
    }

    func testHandleStreamingResponse_nonCharacterSeparators_doesNotHandleContent() {
        let responseStr: String =
            "<RS>{\"some\":\"thing\\n\"}<LF>" +
            "<RS>{\n" +
            "  \"may\": {\n" +
            "    \"include\": \"nested\",\n" +
            "    \"objects\": [\n" +
            "      \"and\",\n" +
            "      \"arrays\"\n" +
            "    ]\n" +
            "  }\n" +
            "}<LF>"

        let streamingSettings = Streaming(recordSeparator: "<RS>", lineFeed: "<LF>")
        let connection: HttpConnection = HttpConnection(data: responseStr.data(using: .utf8)!, response: nil, error: nil) // swiftlint:disable:this force_unwrapping
        networkService.handleContent(connection: connection, streaming: streamingSettings, responseCallback: mockResponseCallback)

        XCTAssertFalse(mockResponseCallback.onResponseCalled)
        XCTAssertFalse(mockResponseCallback.onErrorCalled)
        XCTAssertFalse(mockResponseCallback.onCompleteCalled)
        XCTAssertEqual([], mockResponseCallback.onResponseJsonResponse)
    }

    func testHandleStreamingResponse_SimpleStreamingResponse2() {
        let responseStr: String =
            "\u{00A9}{\"some\":\"thing\\n\"}\u{00F8}" +
            "\u{00A9}{\n" +
            "  \"may\": {\n" +
            "    \"include\": \"nested\",\n" +
            "    \"objects\": [\n" +
            "      \"and\",\n" +
            "      \"arrays\"\n" +
            "    ]\n" +
            "  }\n" +
            "}\u{00F8}"
        var expectedResponse: [String] = []
        expectedResponse.append("{\"some\":\"thing\\n\"}")
        expectedResponse.append("{\n" +
                                    "  \"may\": {\n" +
                                    "    \"include\": \"nested\",\n" +
                                    "    \"objects\": [\n" +
                                    "      \"and\",\n" +
                                    "      \"arrays\"\n" +
                                    "    ]\n" +
                                    "  }\n" +
                                    "}")
        let streamingSettings = Streaming(recordSeparator: "\u{00A9}", lineFeed: "\u{00F8}")
        let connection: HttpConnection = HttpConnection(data: responseStr.data(using: .utf8)!, response: nil, error: nil) // swiftlint:disable:this force_unwrapping
        networkService.handleContent(connection: connection, streaming: streamingSettings, responseCallback: mockResponseCallback)

        XCTAssertTrue(mockResponseCallback.onResponseCalled)
        XCTAssertFalse(mockResponseCallback.onErrorCalled)
        XCTAssertFalse(mockResponseCallback.onCompleteCalled)
        XCTAssertEqual(expectedResponse, mockResponseCallback.onResponseJsonResponse)
    }

    func testHandleStreamingResponse_SimpleStreamingResponse3() {
        let responseStr: String =
            "\u{00A9}{\"some\":\"thing\\n\"}\u{00FF}" +
            "\u{00A9}{\n" +
            "  \"may\": {\n" +
            "    \"include\": \"nested\",\n" +
            "    \"objects\": [\n" +
            "      \"and\",\n" +
            "      \"arrays\"\n" +
            "    ]\n" +
            "  }\n" +
            "}\u{00FF}"
        var expectedResponse: [String] = []
        expectedResponse.append("{\"some\":\"thing\\n\"}")
        expectedResponse.append("{\n" +
                                    "  \"may\": {\n" +
                                    "    \"include\": \"nested\",\n" +
                                    "    \"objects\": [\n" +
                                    "      \"and\",\n" +
                                    "      \"arrays\"\n" +
                                    "    ]\n" +
                                    "  }\n" +
                                    "}")
        let streamingSettings = Streaming(recordSeparator: "\u{00A9}", lineFeed: "\u{00FF}")
        let connection: HttpConnection = HttpConnection(data: responseStr.data(using: .utf8)!, response: nil, error: nil) // swiftlint:disable:this force_unwrapping
        networkService.handleContent(connection: connection, streaming: streamingSettings, responseCallback: mockResponseCallback)

        XCTAssertTrue(mockResponseCallback.onResponseCalled)
        XCTAssertFalse(mockResponseCallback.onErrorCalled)
        XCTAssertFalse(mockResponseCallback.onCompleteCalled)
        XCTAssertEqual(expectedResponse, mockResponseCallback.onResponseJsonResponse)
    }

    func testHandleStreamingResponse_SingleStreamingResponse() {
        // swiftlint:disable line_length
        let responseStr: String = "\u{0000}{\"requestId\":\"ded17427-c993-4182-8d94-2a169c1a23e2\",\"handle\":[{\"type\":\"identity:exchange\",\"payload\":[{\"type\":\"url\",\"id\":411,\"spec\":{\"url\":\"//cm.everesttech.net/cm/dd?d_uuid=42985602780892980519057012517360930936\",\"hideReferrer\":false,\"ttlMinutes\":10080}},{\"type\":\"url\",\"id\":358,\"spec\":{\"url\":\"//ib.adnxs.com/getuid?https%3A%2F%2Fdpm.demdex.net%2Fibs%3Adpid%3D358%26dpuuid%3D%24UID\",\"hideReferrer\":true,\"ttlMinutes\":10080}},{\"type\":\"url\",\"id\":477,\"spec\":{\"url\":\"//idsync.rlcdn.com/365868.gif?partner_uid=42985602780892980519057012517360930936\",\"hideReferrer\":true,\"ttlMinutes\":14400}},{\"type\":\"url\",\"id\":540,\"spec\":{\"url\":\"//pixel.tapad.com/idsync/ex/receive?partner_id=ADB&partner_url=https%3A%2F%2Fdpm.demdex.net%2Fibs%3Adpid%3D540%26dpuuid%3D%24%7BTA_DEVICE_ID%7D&partner_device_id=42985602780892980519057012517360930936\",\"hideReferrer\":true,\"ttlMinutes\":1440}},{\"type\":\"url\",\"id\":771,\"spec\":{\"url\":\"https://cm.g.doubleclick.net/pixel?google_nid=adobe_dmp&google_cm&gdpr=0&gdpr_consent=\",\"hideReferrer\":true,\"ttlMinutes\":20160}},{\"type\":\"url\",\"id\":1123,\"spec\":{\"url\":\"//analytics.twitter.com/i/adsct?p_user_id=42985602780892980519057012517360930936&p_id=38594\",\"hideReferrer\":true,\"ttlMinutes\":10080}}]}]}\n"
        let expectedResponse: String =
            "{\"requestId\":\"ded17427-c993-4182-8d94-2a169c1a23e2\",\"handle\":[{\"type\":\"identity:exchange\",\"payload\":[{\"type\":\"url\",\"id\":411,\"spec\":{\"url\":\"//cm.everesttech.net/cm/dd?d_uuid=42985602780892980519057012517360930936\",\"hideReferrer\":false,\"ttlMinutes\":10080}},{\"type\":\"url\",\"id\":358,\"spec\":{\"url\":\"//ib.adnxs.com/getuid?https%3A%2F%2Fdpm.demdex.net%2Fibs%3Adpid%3D358%26dpuuid%3D%24UID\",\"hideReferrer\":true,\"ttlMinutes\":10080}},{\"type\":\"url\",\"id\":477,\"spec\":{\"url\":\"//idsync.rlcdn.com/365868.gif?partner_uid=42985602780892980519057012517360930936\",\"hideReferrer\":true,\"ttlMinutes\":14400}},{\"type\":\"url\",\"id\":540,\"spec\":{\"url\":\"//pixel.tapad.com/idsync/ex/receive?partner_id=ADB&partner_url=https%3A%2F%2Fdpm.demdex.net%2Fibs%3Adpid%3D540%26dpuuid%3D%24%7BTA_DEVICE_ID%7D&partner_device_id=42985602780892980519057012517360930936\",\"hideReferrer\":true,\"ttlMinutes\":1440}},{\"type\":\"url\",\"id\":771,\"spec\":{\"url\":\"https://cm.g.doubleclick.net/pixel?google_nid=adobe_dmp&google_cm&gdpr=0&gdpr_consent=\",\"hideReferrer\":true,\"ttlMinutes\":20160}},{\"type\":\"url\",\"id\":1123,\"spec\":{\"url\":\"//analytics.twitter.com/i/adsct?p_user_id=42985602780892980519057012517360930936&p_id=38594\",\"hideReferrer\":true,\"ttlMinutes\":10080}}]}]}"
        // swiftlint:enable line_length
        let streamingSettings = Streaming(recordSeparator: "\u{0000}", lineFeed: "\n")
        let connection: HttpConnection = HttpConnection(data: responseStr.data(using: .utf8)!, response: nil, error: nil) // swiftlint:disable:this force_unwrapping
        networkService.handleContent(connection: connection, streaming: streamingSettings, responseCallback: mockResponseCallback)

        XCTAssertTrue(mockResponseCallback.onResponseCalled)
        XCTAssertFalse(mockResponseCallback.onErrorCalled)
        XCTAssertFalse(mockResponseCallback.onCompleteCalled)
        XCTAssertEqual([expectedResponse], mockResponseCallback.onResponseJsonResponse)
    }

    func testHandleStreamingResponse_TwoStreamingResponses() {
        // swiftlint:disable line_length
        var responseStr: String = "\u{0000}{\"requestId\":\"ded17427-c993-4182-8d94-2a169c1a23e2\",\"handle\":[{\"type\":\"identity:exchange\",\"payload\":[{\"type\":\"url\",\"id\":411,\"spec\":{\"url\":\"//cm.everesttech.net/cm/dd?d_uuid=42985602780892980519057012517360930936\",\"hideReferrer\":false,\"ttlMinutes\":10080}},{\"type\":\"url\",\"id\":358,\"spec\":{\"url\":\"//ib.adnxs.com/getuid?https%3A%2F%2Fdpm.demdex.net%2Fibs%3Adpid%3D358%26dpuuid%3D%24UID\",\"hideReferrer\":true,\"ttlMinutes\":10080}},{\"type\":\"url\",\"id\":477,\"spec\":{\"url\":\"//idsync.rlcdn.com/365868.gif?partner_uid=42985602780892980519057012517360930936\",\"hideReferrer\":true,\"ttlMinutes\":14400}},{\"type\":\"url\",\"id\":540,\"spec\":{\"url\":\"//pixel.tapad.com/idsync/ex/receive?partner_id=ADB&partner_url=https%3A%2F%2Fdpm.demdex.net%2Fibs%3Adpid%3D540%26dpuuid%3D%24%7BTA_DEVICE_ID%7D&partner_device_id=42985602780892980519057012517360930936\",\"hideReferrer\":true,\"ttlMinutes\":1440}},{\"type\":\"url\",\"id\":771,\"spec\":{\"url\":\"https://cm.g.doubleclick.net/pixel?google_nid=adobe_dmp&google_cm&gdpr=0&gdpr_consent=\",\"hideReferrer\":true,\"ttlMinutes\":20160}},{\"type\":\"url\",\"id\":1123,\"spec\":{\"url\":\"//analytics.twitter.com/i/adsct?p_user_id=42985602780892980519057012517360930936&p_id=38594\",\"hideReferrer\":true,\"ttlMinutes\":10080}}]}]}\n"
        responseStr += responseStr
        let expectedResponse: String =
            "{\"requestId\":\"ded17427-c993-4182-8d94-2a169c1a23e2\",\"handle\":[{\"type\":\"identity:exchange\",\"payload\":[{\"type\":\"url\",\"id\":411,\"spec\":{\"url\":\"//cm.everesttech.net/cm/dd?d_uuid=42985602780892980519057012517360930936\",\"hideReferrer\":false,\"ttlMinutes\":10080}},{\"type\":\"url\",\"id\":358,\"spec\":{\"url\":\"//ib.adnxs.com/getuid?https%3A%2F%2Fdpm.demdex.net%2Fibs%3Adpid%3D358%26dpuuid%3D%24UID\",\"hideReferrer\":true,\"ttlMinutes\":10080}},{\"type\":\"url\",\"id\":477,\"spec\":{\"url\":\"//idsync.rlcdn.com/365868.gif?partner_uid=42985602780892980519057012517360930936\",\"hideReferrer\":true,\"ttlMinutes\":14400}},{\"type\":\"url\",\"id\":540,\"spec\":{\"url\":\"//pixel.tapad.com/idsync/ex/receive?partner_id=ADB&partner_url=https%3A%2F%2Fdpm.demdex.net%2Fibs%3Adpid%3D540%26dpuuid%3D%24%7BTA_DEVICE_ID%7D&partner_device_id=42985602780892980519057012517360930936\",\"hideReferrer\":true,\"ttlMinutes\":1440}},{\"type\":\"url\",\"id\":771,\"spec\":{\"url\":\"https://cm.g.doubleclick.net/pixel?google_nid=adobe_dmp&google_cm&gdpr=0&gdpr_consent=\",\"hideReferrer\":true,\"ttlMinutes\":20160}},{\"type\":\"url\",\"id\":1123,\"spec\":{\"url\":\"//analytics.twitter.com/i/adsct?p_user_id=42985602780892980519057012517360930936&p_id=38594\",\"hideReferrer\":true,\"ttlMinutes\":10080}}]}]}"
        // swiftlint:enable line_length
        let streamingSettings = Streaming(recordSeparator: "\u{0000}", lineFeed: "\n")
        let connection: HttpConnection = HttpConnection(data: responseStr.data(using: .utf8)!, response: nil, error: nil) // swiftlint:disable:this force_unwrapping
        networkService.handleContent(connection: connection, streaming: streamingSettings, responseCallback: mockResponseCallback)

        XCTAssertTrue(mockResponseCallback.onResponseCalled)
        XCTAssertFalse(mockResponseCallback.onErrorCalled)
        XCTAssertFalse(mockResponseCallback.onCompleteCalled)
        XCTAssertEqual([expectedResponse, expectedResponse], mockResponseCallback.onResponseJsonResponse)
    }

    func testHandleStreamingResponse_ManyStreamingResponses() {
        // swiftlint:disable line_length
        let responseStr: String = "\u{0000}{\"requestId\":\"ded17427-c993-4182-8d94-2a169c1a23e2\",\"handle\":[{\"type\":\"identity:exchange\",\"payload\":[{\"type\":\"url\",\"id\":411,\"spec\":{\"url\":\"//cm.everesttech.net/cm/dd?d_uuid=42985602780892980519057012517360930936\",\"hideReferrer\":false,\"ttlMinutes\":10080}},{\"type\":\"url\",\"id\":358,\"spec\":{\"url\":\"//ib.adnxs.com/getuid?https%3A%2F%2Fdpm.demdex.net%2Fibs%3Adpid%3D358%26dpuuid%3D%24UID\",\"hideReferrer\":true,\"ttlMinutes\":10080}},{\"type\":\"url\",\"id\":477,\"spec\":{\"url\":\"//idsync.rlcdn.com/365868.gif?partner_uid=42985602780892980519057012517360930936\",\"hideReferrer\":true,\"ttlMinutes\":14400}},{\"type\":\"url\",\"id\":540,\"spec\":{\"url\":\"//pixel.tapad.com/idsync/ex/receive?partner_id=ADB&partner_url=https%3A%2F%2Fdpm.demdex.net%2Fibs%3Adpid%3D540%26dpuuid%3D%24%7BTA_DEVICE_ID%7D&partner_device_id=42985602780892980519057012517360930936\",\"hideReferrer\":true,\"ttlMinutes\":1440}},{\"type\":\"url\",\"id\":771,\"spec\":{\"url\":\"https://cm.g.doubleclick.net/pixel?google_nid=adobe_dmp&google_cm&gdpr=0&gdpr_consent=\",\"hideReferrer\":true,\"ttlMinutes\":20160}},{\"type\":\"url\",\"id\":1123,\"spec\":{\"url\":\"//analytics.twitter.com/i/adsct?p_user_id=42985602780892980519057012517360930936&p_id=38594\",\"hideReferrer\":true,\"ttlMinutes\":10080}}]}]}\n"
        let expectedResponse: String =
            "{\"requestId\":\"ded17427-c993-4182-8d94-2a169c1a23e2\",\"handle\":[{\"type\":\"identity:exchange\",\"payload\":[{\"type\":\"url\",\"id\":411,\"spec\":{\"url\":\"//cm.everesttech.net/cm/dd?d_uuid=42985602780892980519057012517360930936\",\"hideReferrer\":false,\"ttlMinutes\":10080}},{\"type\":\"url\",\"id\":358,\"spec\":{\"url\":\"//ib.adnxs.com/getuid?https%3A%2F%2Fdpm.demdex.net%2Fibs%3Adpid%3D358%26dpuuid%3D%24UID\",\"hideReferrer\":true,\"ttlMinutes\":10080}},{\"type\":\"url\",\"id\":477,\"spec\":{\"url\":\"//idsync.rlcdn.com/365868.gif?partner_uid=42985602780892980519057012517360930936\",\"hideReferrer\":true,\"ttlMinutes\":14400}},{\"type\":\"url\",\"id\":540,\"spec\":{\"url\":\"//pixel.tapad.com/idsync/ex/receive?partner_id=ADB&partner_url=https%3A%2F%2Fdpm.demdex.net%2Fibs%3Adpid%3D540%26dpuuid%3D%24%7BTA_DEVICE_ID%7D&partner_device_id=42985602780892980519057012517360930936\",\"hideReferrer\":true,\"ttlMinutes\":1440}},{\"type\":\"url\",\"id\":771,\"spec\":{\"url\":\"https://cm.g.doubleclick.net/pixel?google_nid=adobe_dmp&google_cm&gdpr=0&gdpr_consent=\",\"hideReferrer\":true,\"ttlMinutes\":20160}},{\"type\":\"url\",\"id\":1123,\"spec\":{\"url\":\"//analytics.twitter.com/i/adsct?p_user_id=42985602780892980519057012517360930936&p_id=38594\",\"hideReferrer\":true,\"ttlMinutes\":10080}}]}]}"
        // swiftlint:enable line_length
        let streamingSettings = Streaming(recordSeparator: "\u{0000}", lineFeed: "\n")
        let connection: HttpConnection = HttpConnection(data: responseStr.data(using: .utf8)!, response: nil, error: nil) // swiftlint:disable:this force_unwrapping
        networkService.handleContent(connection: connection, streaming: streamingSettings, responseCallback: mockResponseCallback)

        XCTAssertTrue(mockResponseCallback.onResponseCalled)
        XCTAssertFalse(mockResponseCallback.onErrorCalled)
        XCTAssertFalse(mockResponseCallback.onCompleteCalled)
        XCTAssertEqual([expectedResponse], mockResponseCallback.onResponseJsonResponse)
    }

    func testHandleNonStreamingResponse_WhenValidJson_ShouldReturnEntireResponse() {
        let responseStr: String = "{\"some\":\"thing\"}," +
            "{" +
            "  \"may\": {" +
            "    \"include\": \"nested\"," +
            "    \"objects\": [" +
            "      \"and\"," +
            "      \"arrays\"" +
            "    ]" +
            "  }" +
            "}"
        let connection: HttpConnection = HttpConnection(data: responseStr.data(using: .utf8)!, response: nil, error: nil) // swiftlint:disable:this force_unwrapping
        networkService.handleContent(connection: connection, streaming: nil, responseCallback: mockResponseCallback)

        XCTAssertTrue(mockResponseCallback.onResponseCalled)
        XCTAssertFalse(mockResponseCallback.onErrorCalled)
        XCTAssertFalse(mockResponseCallback.onCompleteCalled)
        XCTAssertEqual([responseStr], mockResponseCallback.onResponseJsonResponse)
    }

    func testHandleNonStreamingResponse_WhenValidJsonWithNewLine_ShouldReturnResponse() {
        let responseStr: String =  "{\"some\":\"thing\"},\n" +
            "{" +
            "  \"may\": {" +
            "    \"include\": \"nested\"," +
            "    \"objects\": [" +
            "      \"and\"," +
            "      \"arrays\"" +
            "    ]" +
            "  }" +
            "}\n"
        let connection: HttpConnection = HttpConnection(data: responseStr.data(using: .utf8)!, response: nil, error: nil) // swiftlint:disable:this force_unwrapping
        networkService.handleContent(connection: connection, streaming: nil, responseCallback: mockResponseCallback)

        XCTAssertTrue(mockResponseCallback.onResponseCalled)
        XCTAssertFalse(mockResponseCallback.onErrorCalled)
        XCTAssertFalse(mockResponseCallback.onCompleteCalled)
        XCTAssertEqual([responseStr], mockResponseCallback.onResponseJsonResponse)
    }

    func testHandleNonStreamingResponse_WhenOneJsonObject_ShouldReturnEntireResponse() {
        let responseStr: String = "{\"requestId\":\"ded17427-c993-4182-8d94-2a169c1a23e2\",\"handle\":[{\"type\":\"identity:exchange\",\"payload\":[{\"type\":\"url\",\"id\":411,\"spec\":{\"url\":\"//cm.everesttech.net/cm/dd?d_uuid=42985602780892980519057012517360930936\",\"hideReferrer\":false,\"ttlMinutes\":10080}},{\"type\":\"url\",\"id\":358,\"spec\":{\"url\":\"//ib.adnxs.com/getuid?https%3A%2F%2Fdpm.demdex.net%2Fibs%3Adpid%3D358%26dpuuid%3D%24UID\",\"hideReferrer\":true,\"ttlMinutes\":10080}},{\"type\":\"url\",\"id\":477,\"spec\":{\"url\":\"//idsync.rlcdn.com/365868.gif?partner_uid=42985602780892980519057012517360930936\",\"hideReferrer\":true,\"ttlMinutes\":14400}},{\"type\":\"url\",\"id\":540,\"spec\":{\"url\":\"//pixel.tapad.com/idsync/ex/receive?partner_id=ADB&partner_url=https%3A%2F%2Fdpm.demdex.net%2Fibs%3Adpid%3D540%26dpuuid%3D%24%7BTA_DEVICE_ID%7D&partner_device_id=42985602780892980519057012517360930936\",\"hideReferrer\":true,\"ttlMinutes\":1440}},{\"type\":\"url\",\"id\":771,\"spec\":{\"url\":\"https://cm.g.doubleclick.net/pixel?google_nid=adobe_dmp&google_cm&gdpr=0&gdpr_consent=\",\"hideReferrer\":true,\"ttlMinutes\":20160}},{\"type\":\"url\",\"id\":1123,\"spec\":{\"url\":\"//analytics.twitter.com/i/adsct?p_user_id=42985602780892980519057012517360930936&p_id=38594\",\"hideReferrer\":true,\"ttlMinutes\":10080}}]}]}"
        // swiftlint:disable:previous line_length
        guard let responseData = responseStr.data(using: .utf8) else {
            XCTFail("Failed to convert json to data")
            return
        }
        let connection: HttpConnection = HttpConnection(data: responseData, response: nil, error: nil)
        networkService.handleContent(connection: connection, streaming: nil, responseCallback: mockResponseCallback)

        XCTAssertTrue(mockResponseCallback.onResponseCalled)
        XCTAssertFalse(mockResponseCallback.onErrorCalled)
        XCTAssertFalse(mockResponseCallback.onCompleteCalled)
        XCTAssertEqual([responseStr], mockResponseCallback.onResponseJsonResponse)
    }

    func testHandleNonStreamingResponse_WhenTwoJsonObjects_ShouldReturnEntireResponse() {
        let responseStr: String = "{\"requestId\":\"ded17427-c993-4182-8d94-2a169c1a23e2\",\"handle\":[{\"type\":\"identity:exchange\",\"payload\":[{\"type\":\"url\",\"id\":411,\"spec\":{\"url\":\"//cm.everesttech.net/cm/dd?d_uuid=42985602780892980519057012517360930936\",\"hideReferrer\":false,\"ttlMinutes\":10080}},{\"type\":\"url\",\"id\":358,\"spec\":{\"url\":\"//ib.adnxs.com/getuid?https%3A%2F%2Fdpm.demdex.net%2Fibs%3Adpid%3D358%26dpuuid%3D%24UID\",\"hideReferrer\":true,\"ttlMinutes\":10080}},{\"type\":\"url\",\"id\":477,\"spec\":{\"url\":\"//idsync.rlcdn.com/365868.gif?partner_uid=42985602780892980519057012517360930936\",\"hideReferrer\":true,\"ttlMinutes\":14400}},{\"type\":\"url\",\"id\":540,\"spec\":{\"url\":\"//pixel.tapad.com/idsync/ex/receive?partner_id=ADB&partner_url=https%3A%2F%2Fdpm.demdex.net%2Fibs%3Adpid%3D540%26dpuuid%3D%24%7BTA_DEVICE_ID%7D&partner_device_id=42985602780892980519057012517360930936\",\"hideReferrer\":true,\"ttlMinutes\":1440}},{\"type\":\"url\",\"id\":771,\"spec\":{\"url\":\"https://cm.g.doubleclick.net/pixel?google_nid=adobe_dmp&google_cm&gdpr=0&gdpr_consent=\",\"hideReferrer\":true,\"ttlMinutes\":20160}},{\"type\":\"url\",\"id\":1123,\"spec\":{\"url\":\"//analytics.twitter.com/i/adsct?p_user_id=42985602780892980519057012517360930936&p_id=38594\",\"hideReferrer\":true,\"ttlMinutes\":10080}}]}]}"
        // swiftlint:disable:previous line_length
        let connection: HttpConnection = HttpConnection(data: responseStr.data(using: .utf8)!, response: nil, error: nil) // swiftlint:disable:this force_unwrapping
        networkService.handleContent(connection: connection, streaming: nil, responseCallback: mockResponseCallback)

        XCTAssertTrue(mockResponseCallback.onResponseCalled)
        XCTAssertFalse(mockResponseCallback.onErrorCalled)
        XCTAssertFalse(mockResponseCallback.onCompleteCalled)
        XCTAssertEqual([responseStr], mockResponseCallback.onResponseJsonResponse)
    }

    func testHandleNonStreamingResponse_WhenResponseIsEmptyObject_ShouldReturnEmptyObject() {
        let responseStr: String = "{}"
        let connection: HttpConnection = HttpConnection(data: responseStr.data(using: .utf8)!, response: nil, error: nil) // swiftlint:disable:this force_unwrapping
        networkService.handleContent(connection: connection, streaming: nil, responseCallback: mockResponseCallback)

        XCTAssertTrue(mockResponseCallback.onResponseCalled)
        XCTAssertFalse(mockResponseCallback.onErrorCalled)
        XCTAssertFalse(mockResponseCallback.onCompleteCalled)
        XCTAssertEqual([responseStr], mockResponseCallback.onResponseJsonResponse)
    }

    func testHandleNonStreamingResponse_WhenResponseIsEmptyString_ShouldReturnEmptyString() {
        let responseStr = "".data(using: .utf8)
        let connection: HttpConnection = HttpConnection(data: responseStr, response: nil, error: nil)
        networkService.handleContent(connection: connection, streaming: nil, responseCallback: mockResponseCallback)

        XCTAssertTrue(mockResponseCallback.onResponseCalled)
        XCTAssertFalse(mockResponseCallback.onErrorCalled)
        XCTAssertFalse(mockResponseCallback.onCompleteCalled)
        XCTAssertEqual([""], mockResponseCallback.onResponseJsonResponse)
    }
}<|MERGE_RESOLUTION|>--- conflicted
+++ resolved
@@ -134,7 +134,6 @@
         wait(for: [expectation], timeout: 0.5)
     }
 
-<<<<<<< HEAD
     func testDoRequest_whenConnection_ResponseCode207_CallsCompletionTrue_AndResponseCallback_AndErrorCallback() {
         // setup
         let stringResponseBody = "OK"
@@ -158,10 +157,7 @@
         wait(for: [expectation], timeout: 0.5)
     }
 
-    func testDoRequest_whenConnection_RecoverableResponseCode_CallsCompletionTrue_AndNoResponseCallback_AndNoErrorCallback() {
-=======
     func testDoRequest_whenConnection_RecoverableResponseCode_CallsCompletionFalse_AndNoResponseCallback_AndNoErrorCallback() {
->>>>>>> 163a7348
         // setup
         let stringResponseBody = "Service Unavailable"
         let expectation = XCTestExpectation(description: "Network callback is invoked")

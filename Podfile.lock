--- conflicted
+++ resolved
@@ -30,14 +30,9 @@
 DEPENDENCIES:
   - ACPCore (from `https://github.com/adobe/aep-sdk-compatibility-ios.git`, branch `main`)
   - AEPAssurance
-<<<<<<< HEAD
+  - "AEPConsent (from `git@github.com:adobe/aepsdk-consentedge-ios.git`, branch `dev`)"
   - AEPCore (from `https://github.com/adobe/aepsdk-core-ios.git`, branch `dev-v3.0.1`)
   - "AEPIdentityEdge (from `git@github.com:adobe/aepsdk-identityedge-ios.git`, branch `dev`)"
-=======
-  - AEPConsent (from `https://github.com/adobe/aepsdk-consentedge-ios.git`, branch `dev`)
-  - AEPCore (from `https://github.com/adobe/aepsdk-core-ios.git`, branch `dev-v3.0.1`)
-  - AEPIdentity (from `https://github.com/adobe/aepsdk-core-ios.git`, branch `dev-v3.0.1`)
->>>>>>> e8e83301
   - AEPLifecycle (from `https://github.com/adobe/aepsdk-core-ios.git`, branch `dev-v3.0.1`)
   - AEPRulesEngine
   - AEPServices (from `https://github.com/adobe/aepsdk-core-ios.git`, branch `dev-v3.0.1`)
@@ -46,34 +41,22 @@
 SPEC REPOS:
   trunk:
     - AEPAssurance
-<<<<<<< HEAD
     - AEPIdentity
-=======
->>>>>>> e8e83301
     - AEPRulesEngine
 
 EXTERNAL SOURCES:
   ACPCore:
     :branch: main
     :git: https://github.com/adobe/aep-sdk-compatibility-ios.git
-<<<<<<< HEAD
+  AEPConsent:
+    :branch: dev
+    :git: "git@github.com:adobe/aepsdk-consentedge-ios.git"
   AEPCore:
     :branch: dev-v3.0.1
     :git: https://github.com/adobe/aepsdk-core-ios.git
   AEPIdentityEdge:
     :branch: dev
     :git: "git@github.com:adobe/aepsdk-identityedge-ios.git"
-=======
-  AEPConsent:
-    :branch: dev
-    :git: https://github.com/adobe/aepsdk-consentedge-ios.git
-  AEPCore:
-    :branch: dev-v3.0.1
-    :git: https://github.com/adobe/aepsdk-core-ios.git
-  AEPIdentity:
-    :branch: dev-v3.0.1
-    :git: https://github.com/adobe/aepsdk-core-ios.git
->>>>>>> e8e83301
   AEPLifecycle:
     :branch: dev-v3.0.1
     :git: https://github.com/adobe/aepsdk-core-ios.git
@@ -88,32 +71,23 @@
   ACPCore:
     :commit: 748779dd93ae14a9b7241c93fe9fd190abb816a5
     :git: https://github.com/adobe/aep-sdk-compatibility-ios.git
-<<<<<<< HEAD
+  AEPConsent:
+    :commit: 6cacca641cf2f96a1a3591144023503bb39225ca
+    :git: "git@github.com:adobe/aepsdk-consentedge-ios.git"
   AEPCore:
-    :commit: 508914a00c2cf01c30a53a94820ccf7c3062e3d0
+    :commit: c7988ba73e4fce57349008fb4893afe98e36d4d7
     :git: https://github.com/adobe/aepsdk-core-ios.git
   AEPIdentityEdge:
-    :commit: 46db09cbedf43769a5f399225fdc050a6784e33f
+    :commit: 3b89188eef096884444c19b9f38b6d8de02f96a7
     :git: "git@github.com:adobe/aepsdk-identityedge-ios.git"
-=======
-  AEPConsent:
-    :commit: a979b1fc4a0b3f8f5e164ee9eff2cd02424de25f
-    :git: https://github.com/adobe/aepsdk-consentedge-ios.git
-  AEPCore:
-    :commit: 508914a00c2cf01c30a53a94820ccf7c3062e3d0
-    :git: https://github.com/adobe/aepsdk-core-ios.git
-  AEPIdentity:
-    :commit: 508914a00c2cf01c30a53a94820ccf7c3062e3d0
-    :git: https://github.com/adobe/aepsdk-core-ios.git
->>>>>>> e8e83301
   AEPLifecycle:
-    :commit: 508914a00c2cf01c30a53a94820ccf7c3062e3d0
+    :commit: c7988ba73e4fce57349008fb4893afe98e36d4d7
     :git: https://github.com/adobe/aepsdk-core-ios.git
   AEPServices:
-    :commit: 508914a00c2cf01c30a53a94820ccf7c3062e3d0
+    :commit: c7988ba73e4fce57349008fb4893afe98e36d4d7
     :git: https://github.com/adobe/aepsdk-core-ios.git
   AEPSignal:
-    :commit: 508914a00c2cf01c30a53a94820ccf7c3062e3d0
+    :commit: c7988ba73e4fce57349008fb4893afe98e36d4d7
     :git: https://github.com/adobe/aepsdk-core-ios.git
 
 SPEC CHECKSUMS:
@@ -128,10 +102,6 @@
   AEPServices: 21ea64149483fdfbd5f88f546b9f5ad7d4987400
   AEPSignal: b4ac5c8e8c68e8902739426d70c01ed3ce229ac9
 
-<<<<<<< HEAD
-PODFILE CHECKSUM: 2c404466fa6d0782d78a8729ecfdd01cbf021df2
-=======
-PODFILE CHECKSUM: 6c145896b26a9bfdf9f1587c0f37af20ebb6fa44
->>>>>>> e8e83301
+PODFILE CHECKSUM: 80e6d7c0a2d0e1ba38f4b39a02842822609280d1
 
-COCOAPODS: 1.10.1+COCOAPODS: 1.10.0
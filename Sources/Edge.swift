--- conflicted
+++ resolved
@@ -71,78 +71,20 @@
 
         Log.trace(label: LOG_TAG, "handleExperienceEventRequest - Queuing event with id \(event.id.uuidString).")
 
-<<<<<<< HEAD
-        // fetch config shared state, this should be resolved based on readyForEvent check
-        guard let configId = getEdgeConfigId(event: event) else {
-            return // drop current event
-        }
-
-        // Build Request object
-        let requestBuilder = RequestBuilder()
-        requestBuilder.enableResponseStreaming(recordSeparator: Constants.Defaults.RECORD_SEPARATOR,
-                                               lineFeed: Constants.Defaults.LINE_FEED)
-
-        // get ECID from Identity shared state, this should be resolved based on readyForEvent check
-        guard let identityState =
-            getSharedState(extensionName: Constants.SharedState.Identity.STATE_OWNER_NAME,
-                           event: event)?.value else {
-                            Log.warning(label: LOG_TAG,
-                                        "handleExperienceEventRequest - Unable to process the event '\(event.id.uuidString)', " +
-                                "Identity shared state is nil.")
-                            return // drop current event
-        }
-
-        if let ecid = identityState[Constants.SharedState.Identity.ECID] as? String {
-            requestBuilder.experienceCloudId = ecid
-        } else {
-            // This is not expected to happen. Continue without ECID
-            Log.warning(label: LOG_TAG, "handleExperienceEventRequest - An unexpected error has occurred, ECID is nil.")
-        }
-
-        // get Assurance integration id and include it in to the requestHeaders
-        var requestHeaders: [String: String] = [:]
-        if let assuranceSharedState = getSharedState(extensionName: Constants.SharedState.Assurance.STATE_OWNER_NAME, event: event)?.value {
-            if let assuranceIntegrationId = assuranceSharedState[Constants.SharedState.Assurance.INTEGRATION_ID] as? String {
-                requestHeaders[Constants.NetworkKeys.HEADER_KEY_AEP_VALIDATION_TOKEN] = assuranceIntegrationId
-            }
-=======
         guard let eventData = try? JSONEncoder().encode(event) else {
             Log.debug(label: LOG_TAG, "handleExperienceEventRequest - Failed to encode event with id: '\(event.id.uuidString)'.")
             return
->>>>>>> 5e774792
         }
 
         let entity = DataEntity(uniqueIdentifier: event.id.uuidString, timestamp: event.timestamp, data: eventData)
         hitQueue?.queue(entity: entity)
     }
 
-<<<<<<< HEAD
-    /// Extracts the Edge Configuration identifier from the Configuration Shared State
-    /// - Parameter event: current event for which the configuration is required
-    /// - Returns: the Edge Configuration Id if found, nil otherwise
-    private func getEdgeConfigId(event: Event) -> String? {
-        guard let configSharedState =
-            getSharedState(extensionName: Constants.SharedState.Configuration.STATE_OWNER_NAME,
-                           event: event)?.value else {
-            Log.warning(label: LOG_TAG,
-                        "handleExperienceEventRequest - Unable to process the event '\(event.id.uuidString)', Configuration shared state is nil.")
-            return nil
-        }
-
-        guard let configId =
-            configSharedState[Constants.SharedState.Configuration.CONFIG_ID] as? String,
-            !configId.isEmpty else {
-                Log.warning(label: LOG_TAG,
-                            "handleExperienceEventRequest - Unable to process the event '\(event.id.uuidString)' " +
-                    "because of invalid edge.configId in configuration.")
-                return nil
-=======
     /// Sets up the `PersistentHitQueue` to handle `EdgeHit`s
     private func setupHitQueue() {
         guard let dataQueue = ServiceProvider.shared.dataQueueService.getDataQueue(label: name) else {
             Log.error(label: "\(name):\(#function)", "Failed to create Data Queue, Edge could not be initialized")
             return
->>>>>>> 5e774792
         }
 
         let hitProcessor = EdgeHitProcessor(networkService: networkService,

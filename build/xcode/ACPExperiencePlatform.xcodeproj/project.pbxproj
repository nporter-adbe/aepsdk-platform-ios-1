// !$*UTF8*$!
{
	archiveVersion = 1;
	classes = {
	};
	objectVersion = 52;
	objects = {

/* Begin PBXBuildFile section */
		08346CE923A155371C3549BF /* Pods_unitTests.framework in Frameworks */ = {isa = PBXBuildFile; fileRef = 6A1813E6A4ABDA07B5B9268F /* Pods_unitTests.framework */; };
		16FE7A31C7DAAF9F4E529FAD /* Pods_AEPCommerceDemoApp.framework in Frameworks */ = {isa = PBXBuildFile; fileRef = A7A8933DE27A288E8CCC4C61 /* Pods_AEPCommerceDemoApp.framework */; };
		1C61A14A2445549B007EC692 /* ExperiencePlatformEvent.swift in Sources */ = {isa = PBXBuildFile; fileRef = 1C61A1492445549B007EC692 /* ExperiencePlatformEvent.swift */; };
		1C84325B244A19B10013F9CE /* XDMProtocols.swift in Sources */ = {isa = PBXBuildFile; fileRef = 1C84325A244A19B10013F9CE /* XDMProtocols.swift */; };
		1C84325C244A19B10013F9CE /* XDMProtocols.swift in Sources */ = {isa = PBXBuildFile; fileRef = 1C84325A244A19B10013F9CE /* XDMProtocols.swift */; };
		1C84325D244A19B10013F9CE /* XDMProtocols.swift in Sources */ = {isa = PBXBuildFile; fileRef = 1C84325A244A19B10013F9CE /* XDMProtocols.swift */; };
		1C84325F244A19EF0013F9CE /* XDMFormatters.swift in Sources */ = {isa = PBXBuildFile; fileRef = 1C84325E244A19EF0013F9CE /* XDMFormatters.swift */; };
		1C843260244A19EF0013F9CE /* XDMFormatters.swift in Sources */ = {isa = PBXBuildFile; fileRef = 1C84325E244A19EF0013F9CE /* XDMFormatters.swift */; };
		1C843261244A19EF0013F9CE /* XDMFormatters.swift in Sources */ = {isa = PBXBuildFile; fileRef = 1C84325E244A19EF0013F9CE /* XDMFormatters.swift */; };
		60779FA70473598C0F52EF96 /* Pods_AEPDemoAppSwiftUI.framework in Frameworks */ = {isa = PBXBuildFile; fileRef = 86A2B8F00D380A56B98C5B2C /* Pods_AEPDemoAppSwiftUI.framework */; };
		7BA0355DED886EDBDD884FB8 /* Pods_ACPExperiencePlatform.framework in Frameworks */ = {isa = PBXBuildFile; fileRef = 8AA521D8593FDD04EE662B1A /* Pods_ACPExperiencePlatform.framework */; };
		A53484FE747C8CF4E96FDFB3 /* Pods_functionalTests.framework in Frameworks */ = {isa = PBXBuildFile; fileRef = 125A7C7C99BD76D8EB7F3CF2 /* Pods_functionalTests.framework */; };
		BF947F64243565CC0057A6CC /* ExperiencePlatformInternal.swift in Sources */ = {isa = PBXBuildFile; fileRef = BF947F62243565CC0057A6CC /* ExperiencePlatformInternal.swift */; platformFilter = ios; };
		BF947F65243565CC0057A6CC /* ExperiencePlatformConstants.swift in Sources */ = {isa = PBXBuildFile; fileRef = BF947F63243565CC0057A6CC /* ExperiencePlatformConstants.swift */; platformFilter = ios; };
		BF947F6824366A210057A6CC /* ExperiencePlatformExtensionRequestListener.swift in Sources */ = {isa = PBXBuildFile; fileRef = BF947F6724366A210057A6CC /* ExperiencePlatformExtensionRequestListener.swift */; platformFilter = ios; };
		BF947F72243BA0BB0057A6CC /* KonductorConfig.swift in Sources */ = {isa = PBXBuildFile; fileRef = BF947F71243BA0BA0057A6CC /* KonductorConfig.swift */; };
		BF947F74243BA0E10057A6CC /* KonductorConfigTests.swift in Sources */ = {isa = PBXBuildFile; fileRef = BF947F73243BA0E10057A6CC /* KonductorConfigTests.swift */; };
		BF947F76243BDECA0057A6CC /* ExperiencePlatformExtensionResponseListener.swift in Sources */ = {isa = PBXBuildFile; fileRef = BF947F75243BDECA0057A6CC /* ExperiencePlatformExtensionResponseListener.swift */; };
		BF947F78243BE16C0057A6CC /* EdgeRequest.swift in Sources */ = {isa = PBXBuildFile; fileRef = BF947F77243BE16C0057A6CC /* EdgeRequest.swift */; };
		BF947F7A243BE3C00057A6CC /* RequestMetadata.swift in Sources */ = {isa = PBXBuildFile; fileRef = BF947F79243BE3C00057A6CC /* RequestMetadata.swift */; };
		BF947F7C243E75E70057A6CC /* RequestBuilder.swift in Sources */ = {isa = PBXBuildFile; fileRef = BF947F7B243E75E60057A6CC /* RequestBuilder.swift */; };
		BF947F7E243EA1300057A6CC /* RequestBuilderTests.swift in Sources */ = {isa = PBXBuildFile; fileRef = BF947F7D243EA1300057A6CC /* RequestBuilderTests.swift */; };
		BF947F80243EF79D0057A6CC /* IdentityMap.swift in Sources */ = {isa = PBXBuildFile; fileRef = BF947F7F243EF79D0057A6CC /* IdentityMap.swift */; };
		BF947F82243F05BF0057A6CC /* IdentityMapTests.swift in Sources */ = {isa = PBXBuildFile; fileRef = BF947F81243F05BF0057A6CC /* IdentityMapTests.swift */; };
		BF947F84243F0D8A0057A6CC /* RequestContextData.swift in Sources */ = {isa = PBXBuildFile; fileRef = BF947F83243F0D8A0057A6CC /* RequestContextData.swift */; };
		BF947F86243F24570057A6CC /* StoreResponsePayload.swift in Sources */ = {isa = PBXBuildFile; fileRef = BF947F85243F24570057A6CC /* StoreResponsePayload.swift */; };
		BF947F88243F2EF70057A6CC /* StoreResponsePayloadTests.swift in Sources */ = {isa = PBXBuildFile; fileRef = BF947F87243F2EF70057A6CC /* StoreResponsePayloadTests.swift */; };
		BF947F8B243F9CCE0057A6CC /* AnyCodable.swift in Sources */ = {isa = PBXBuildFile; fileRef = BF947F8A243F9CCE0057A6CC /* AnyCodable.swift */; };
		BF947F8D244029040057A6CC /* OperationQueue.swift in Sources */ = {isa = PBXBuildFile; fileRef = BF947F8C244029040057A6CC /* OperationQueue.swift */; };
		BF947F8F2440F0940057A6CC /* StateMetadata.swift in Sources */ = {isa = PBXBuildFile; fileRef = BF947F8E2440F0940057A6CC /* StateMetadata.swift */; };
		BF947F912440F6660057A6CC /* StateMetadataTests.swift in Sources */ = {isa = PBXBuildFile; fileRef = BF947F902440F6660057A6CC /* StateMetadataTests.swift */; };
		BF947F93244126D70057A6CC /* StoreResponsePayloadManager.swift in Sources */ = {isa = PBXBuildFile; fileRef = BF947F92244126D70057A6CC /* StoreResponsePayloadManager.swift */; };
		BF947F9724414F890057A6CC /* NamedUserDefaultsStore.swift in Sources */ = {isa = PBXBuildFile; fileRef = BF947F9624414F890057A6CC /* NamedUserDefaultsStore.swift */; };
		BF947F99244150530057A6CC /* KeyValueStore.swift in Sources */ = {isa = PBXBuildFile; fileRef = BF947F98244150530057A6CC /* KeyValueStore.swift */; };
		BF947F9D244181FF0057A6CC /* MockKeyValueStore.swift in Sources */ = {isa = PBXBuildFile; fileRef = BF947F9C244181FF0057A6CC /* MockKeyValueStore.swift */; };
		BF947F9E244182B30057A6CC /* StoreResponsePayloadManagerTests.swift in Sources */ = {isa = PBXBuildFile; fileRef = BF947F9424414E3E0057A6CC /* StoreResponsePayloadManagerTests.swift */; };
		BF947FA0244569190057A6CC /* EdgeRequestTests.swift in Sources */ = {isa = PBXBuildFile; fileRef = BF947F9F244569190057A6CC /* EdgeRequestTests.swift */; };
		BF947FA2244587520057A6CC /* TestUtils.swift in Sources */ = {isa = PBXBuildFile; fileRef = BF947FA1244587520057A6CC /* TestUtils.swift */; };
		BF947FA4244613FB0057A6CC /* RequestMetadataTests.swift in Sources */ = {isa = PBXBuildFile; fileRef = BF947FA3244613FB0057A6CC /* RequestMetadataTests.swift */; };
		BF947FA6244619E80057A6CC /* RequestContextDataTests.swift in Sources */ = {isa = PBXBuildFile; fileRef = BF947FA5244619E80057A6CC /* RequestContextDataTests.swift */; };
		D4D5B4EB242EBB1600CAB6E4 /* ACPExperiencePlatform.swift in Sources */ = {isa = PBXBuildFile; fileRef = D4D5B4EA242EBB1600CAB6E4 /* ACPExperiencePlatform.swift */; platformFilter = ios; };
		D4D5B5262432599B00CAB6E4 /* libACPExperiencePlatform.a in Frameworks */ = {isa = PBXBuildFile; fileRef = D4D5B4E7242EBB1600CAB6E4 /* libACPExperiencePlatform.a */; platformFilter = ios; };
		D4D5B53624325AB700CAB6E4 /* ExampleFunctionalTest.swift in Sources */ = {isa = PBXBuildFile; fileRef = D4D5B53524325AB700CAB6E4 /* ExampleFunctionalTest.swift */; platformFilter = ios; };
		D4D5B53824325AB700CAB6E4 /* libACPExperiencePlatform.a in Frameworks */ = {isa = PBXBuildFile; fileRef = D4D5B4E7242EBB1600CAB6E4 /* libACPExperiencePlatform.a */; platformFilter = ios; };
		D4D5B57D2432977F00CAB6E4 /* AppDelegate.swift in Sources */ = {isa = PBXBuildFile; fileRef = D4D5B57C2432977F00CAB6E4 /* AppDelegate.swift */; };
		D4D5B57F2432977F00CAB6E4 /* SceneDelegate.swift in Sources */ = {isa = PBXBuildFile; fileRef = D4D5B57E2432977F00CAB6E4 /* SceneDelegate.swift */; };
		D4D5B5812432977F00CAB6E4 /* ContentView.swift in Sources */ = {isa = PBXBuildFile; fileRef = D4D5B5802432977F00CAB6E4 /* ContentView.swift */; };
		D4D5B5832432977F00CAB6E4 /* Assets.xcassets in Resources */ = {isa = PBXBuildFile; fileRef = D4D5B5822432977F00CAB6E4 /* Assets.xcassets */; };
		D4D5B5862432977F00CAB6E4 /* Preview Assets.xcassets in Resources */ = {isa = PBXBuildFile; fileRef = D4D5B5852432977F00CAB6E4 /* Preview Assets.xcassets */; };
		D4D5B5892432977F00CAB6E4 /* LaunchScreen.storyboard in Resources */ = {isa = PBXBuildFile; fileRef = D4D5B5872432977F00CAB6E4 /* LaunchScreen.storyboard */; };
		D4D5B58F2432979C00CAB6E4 /* libACPExperiencePlatform.a in Frameworks */ = {isa = PBXBuildFile; fileRef = D4D5B4E7242EBB1600CAB6E4 /* libACPExperiencePlatform.a */; };
		D4D5B5992433F9C300CAB6E4 /* AppDelegate.swift in Sources */ = {isa = PBXBuildFile; fileRef = D4D5B5982433F9C300CAB6E4 /* AppDelegate.swift */; };
		D4D5B59B2433F9C300CAB6E4 /* SceneDelegate.swift in Sources */ = {isa = PBXBuildFile; fileRef = D4D5B59A2433F9C300CAB6E4 /* SceneDelegate.swift */; };
		D4D5B59D2433F9C300CAB6E4 /* ViewController.swift in Sources */ = {isa = PBXBuildFile; fileRef = D4D5B59C2433F9C300CAB6E4 /* ViewController.swift */; };
		D4D5B5A02433F9C300CAB6E4 /* Main.storyboard in Resources */ = {isa = PBXBuildFile; fileRef = D4D5B59E2433F9C300CAB6E4 /* Main.storyboard */; };
		D4D5B5A22433F9C400CAB6E4 /* Assets.xcassets in Resources */ = {isa = PBXBuildFile; fileRef = D4D5B5A12433F9C400CAB6E4 /* Assets.xcassets */; };
		D4D5B5A52433F9C400CAB6E4 /* LaunchScreen.storyboard in Resources */ = {isa = PBXBuildFile; fileRef = D4D5B5A32433F9C400CAB6E4 /* LaunchScreen.storyboard */; };
		D4D5B5AA2433FA1000CAB6E4 /* libACPExperiencePlatform.a in Frameworks */ = {isa = PBXBuildFile; fileRef = D4D5B4E7242EBB1600CAB6E4 /* libACPExperiencePlatform.a */; };
/* End PBXBuildFile section */

/* Begin PBXContainerItemProxy section */
		D4D5B5272432599B00CAB6E4 /* PBXContainerItemProxy */ = {
			isa = PBXContainerItemProxy;
			containerPortal = D4D5B4DF242EBB1600CAB6E4 /* Project object */;
			proxyType = 1;
			remoteGlobalIDString = D4D5B4E6242EBB1600CAB6E4;
			remoteInfo = ACPExperiencePlatform;
		};
		D4D5B53924325AB700CAB6E4 /* PBXContainerItemProxy */ = {
			isa = PBXContainerItemProxy;
			containerPortal = D4D5B4DF242EBB1600CAB6E4 /* Project object */;
			proxyType = 1;
			remoteGlobalIDString = D4D5B4E6242EBB1600CAB6E4;
			remoteInfo = ACPExperiencePlatform;
		};
/* End PBXContainerItemProxy section */

/* Begin PBXCopyFilesBuildPhase section */
		D4D5B4E5242EBB1600CAB6E4 /* CopyFiles */ = {
			isa = PBXCopyFilesBuildPhase;
			buildActionMask = 2147483647;
			dstPath = "include/$(PRODUCT_NAME)";
			dstSubfolderSpec = 16;
			files = (
			);
			runOnlyForDeploymentPostprocessing = 0;
		};
/* End PBXCopyFilesBuildPhase section */

/* Begin PBXFileReference section */
<<<<<<< HEAD
		1C61A1492445549B007EC692 /* ExperiencePlatformEvent.swift */ = {isa = PBXFileReference; fileEncoding = 4; lastKnownFileType = sourcecode.swift; path = ExperiencePlatformEvent.swift; sourceTree = "<group>"; };
		1C84325A244A19B10013F9CE /* XDMProtocols.swift */ = {isa = PBXFileReference; lastKnownFileType = sourcecode.swift; path = XDMProtocols.swift; sourceTree = "<group>"; };
		1C84325E244A19EF0013F9CE /* XDMFormatters.swift */ = {isa = PBXFileReference; lastKnownFileType = sourcecode.swift; path = XDMFormatters.swift; sourceTree = "<group>"; };
=======
		125A7C7C99BD76D8EB7F3CF2 /* Pods_functionalTests.framework */ = {isa = PBXFileReference; explicitFileType = wrapper.framework; includeInIndex = 0; path = Pods_functionalTests.framework; sourceTree = BUILT_PRODUCTS_DIR; };
		3662B352FBD358A245918768 /* Pods-functionalTests.release.xcconfig */ = {isa = PBXFileReference; includeInIndex = 1; lastKnownFileType = text.xcconfig; name = "Pods-functionalTests.release.xcconfig"; path = "Target Support Files/Pods-functionalTests/Pods-functionalTests.release.xcconfig"; sourceTree = "<group>"; };
		4C365863D368C0AFF47F3654 /* Pods-functionalTests.debug.xcconfig */ = {isa = PBXFileReference; includeInIndex = 1; lastKnownFileType = text.xcconfig; name = "Pods-functionalTests.debug.xcconfig"; path = "Target Support Files/Pods-functionalTests/Pods-functionalTests.debug.xcconfig"; sourceTree = "<group>"; };
>>>>>>> dff2ab88
		4D26EF3DA5C26AE13A39116B /* Pods-AEPCommerceDemoApp.release.xcconfig */ = {isa = PBXFileReference; includeInIndex = 1; lastKnownFileType = text.xcconfig; name = "Pods-AEPCommerceDemoApp.release.xcconfig"; path = "Target Support Files/Pods-AEPCommerceDemoApp/Pods-AEPCommerceDemoApp.release.xcconfig"; sourceTree = "<group>"; };
		6A1813E6A4ABDA07B5B9268F /* Pods_unitTests.framework */ = {isa = PBXFileReference; explicitFileType = wrapper.framework; includeInIndex = 0; path = Pods_unitTests.framework; sourceTree = BUILT_PRODUCTS_DIR; };
		823119B68364F1FF445EB197 /* Pods-AEPDemoAppSwiftUI.release.xcconfig */ = {isa = PBXFileReference; includeInIndex = 1; lastKnownFileType = text.xcconfig; name = "Pods-AEPDemoAppSwiftUI.release.xcconfig"; path = "Target Support Files/Pods-AEPDemoAppSwiftUI/Pods-AEPDemoAppSwiftUI.release.xcconfig"; sourceTree = "<group>"; };
		83196435BA71A616F1B9EE0C /* Pods-AEPDemoAppSwiftUI.debug.xcconfig */ = {isa = PBXFileReference; includeInIndex = 1; lastKnownFileType = text.xcconfig; name = "Pods-AEPDemoAppSwiftUI.debug.xcconfig"; path = "Target Support Files/Pods-AEPDemoAppSwiftUI/Pods-AEPDemoAppSwiftUI.debug.xcconfig"; sourceTree = "<group>"; };
		86A2B8F00D380A56B98C5B2C /* Pods_AEPDemoAppSwiftUI.framework */ = {isa = PBXFileReference; explicitFileType = wrapper.framework; includeInIndex = 0; path = Pods_AEPDemoAppSwiftUI.framework; sourceTree = BUILT_PRODUCTS_DIR; };
		8AA521D8593FDD04EE662B1A /* Pods_ACPExperiencePlatform.framework */ = {isa = PBXFileReference; explicitFileType = wrapper.framework; includeInIndex = 0; path = Pods_ACPExperiencePlatform.framework; sourceTree = BUILT_PRODUCTS_DIR; };
		A7A8933DE27A288E8CCC4C61 /* Pods_AEPCommerceDemoApp.framework */ = {isa = PBXFileReference; explicitFileType = wrapper.framework; includeInIndex = 0; path = Pods_AEPCommerceDemoApp.framework; sourceTree = BUILT_PRODUCTS_DIR; };
		AB25FE2EDB4499D7EC12B963 /* Pods-ACPExperiencePlatform.debug.xcconfig */ = {isa = PBXFileReference; includeInIndex = 1; lastKnownFileType = text.xcconfig; name = "Pods-ACPExperiencePlatform.debug.xcconfig"; path = "Target Support Files/Pods-ACPExperiencePlatform/Pods-ACPExperiencePlatform.debug.xcconfig"; sourceTree = "<group>"; };
		BBE094F0BA76234B2D689502 /* Pods-unitTests.release.xcconfig */ = {isa = PBXFileReference; includeInIndex = 1; lastKnownFileType = text.xcconfig; name = "Pods-unitTests.release.xcconfig"; path = "Target Support Files/Pods-unitTests/Pods-unitTests.release.xcconfig"; sourceTree = "<group>"; };
		BF947F62243565CC0057A6CC /* ExperiencePlatformInternal.swift */ = {isa = PBXFileReference; fileEncoding = 4; lastKnownFileType = sourcecode.swift; path = ExperiencePlatformInternal.swift; sourceTree = "<group>"; };
		BF947F63243565CC0057A6CC /* ExperiencePlatformConstants.swift */ = {isa = PBXFileReference; fileEncoding = 4; lastKnownFileType = sourcecode.swift; path = ExperiencePlatformConstants.swift; sourceTree = "<group>"; };
		BF947F6724366A210057A6CC /* ExperiencePlatformExtensionRequestListener.swift */ = {isa = PBXFileReference; lastKnownFileType = sourcecode.swift; path = ExperiencePlatformExtensionRequestListener.swift; sourceTree = "<group>"; };
		BF947F71243BA0BA0057A6CC /* KonductorConfig.swift */ = {isa = PBXFileReference; fileEncoding = 4; lastKnownFileType = sourcecode.swift; path = KonductorConfig.swift; sourceTree = "<group>"; };
		BF947F73243BA0E10057A6CC /* KonductorConfigTests.swift */ = {isa = PBXFileReference; lastKnownFileType = sourcecode.swift; path = KonductorConfigTests.swift; sourceTree = "<group>"; };
		BF947F75243BDECA0057A6CC /* ExperiencePlatformExtensionResponseListener.swift */ = {isa = PBXFileReference; lastKnownFileType = sourcecode.swift; path = ExperiencePlatformExtensionResponseListener.swift; sourceTree = "<group>"; };
		BF947F77243BE16C0057A6CC /* EdgeRequest.swift */ = {isa = PBXFileReference; lastKnownFileType = sourcecode.swift; path = EdgeRequest.swift; sourceTree = "<group>"; };
		BF947F79243BE3C00057A6CC /* RequestMetadata.swift */ = {isa = PBXFileReference; lastKnownFileType = sourcecode.swift; path = RequestMetadata.swift; sourceTree = "<group>"; };
		BF947F7B243E75E60057A6CC /* RequestBuilder.swift */ = {isa = PBXFileReference; fileEncoding = 4; lastKnownFileType = sourcecode.swift; path = RequestBuilder.swift; sourceTree = "<group>"; };
		BF947F7D243EA1300057A6CC /* RequestBuilderTests.swift */ = {isa = PBXFileReference; lastKnownFileType = sourcecode.swift; path = RequestBuilderTests.swift; sourceTree = "<group>"; };
		BF947F7F243EF79D0057A6CC /* IdentityMap.swift */ = {isa = PBXFileReference; lastKnownFileType = sourcecode.swift; path = IdentityMap.swift; sourceTree = "<group>"; };
		BF947F81243F05BF0057A6CC /* IdentityMapTests.swift */ = {isa = PBXFileReference; lastKnownFileType = sourcecode.swift; path = IdentityMapTests.swift; sourceTree = "<group>"; };
		BF947F83243F0D8A0057A6CC /* RequestContextData.swift */ = {isa = PBXFileReference; lastKnownFileType = sourcecode.swift; path = RequestContextData.swift; sourceTree = "<group>"; };
		BF947F85243F24570057A6CC /* StoreResponsePayload.swift */ = {isa = PBXFileReference; lastKnownFileType = sourcecode.swift; path = StoreResponsePayload.swift; sourceTree = "<group>"; };
		BF947F87243F2EF70057A6CC /* StoreResponsePayloadTests.swift */ = {isa = PBXFileReference; lastKnownFileType = sourcecode.swift; path = StoreResponsePayloadTests.swift; sourceTree = "<group>"; };
		BF947F8A243F9CCE0057A6CC /* AnyCodable.swift */ = {isa = PBXFileReference; lastKnownFileType = sourcecode.swift; path = AnyCodable.swift; sourceTree = "<group>"; };
		BF947F8C244029040057A6CC /* OperationQueue.swift */ = {isa = PBXFileReference; lastKnownFileType = sourcecode.swift; path = OperationQueue.swift; sourceTree = "<group>"; };
		BF947F8E2440F0940057A6CC /* StateMetadata.swift */ = {isa = PBXFileReference; lastKnownFileType = sourcecode.swift; path = StateMetadata.swift; sourceTree = "<group>"; };
		BF947F902440F6660057A6CC /* StateMetadataTests.swift */ = {isa = PBXFileReference; lastKnownFileType = sourcecode.swift; path = StateMetadataTests.swift; sourceTree = "<group>"; };
		BF947F92244126D70057A6CC /* StoreResponsePayloadManager.swift */ = {isa = PBXFileReference; lastKnownFileType = sourcecode.swift; path = StoreResponsePayloadManager.swift; sourceTree = "<group>"; };
		BF947F9424414E3E0057A6CC /* StoreResponsePayloadManagerTests.swift */ = {isa = PBXFileReference; lastKnownFileType = sourcecode.swift; path = StoreResponsePayloadManagerTests.swift; sourceTree = "<group>"; };
		BF947F9624414F890057A6CC /* NamedUserDefaultsStore.swift */ = {isa = PBXFileReference; lastKnownFileType = sourcecode.swift; path = NamedUserDefaultsStore.swift; sourceTree = "<group>"; };
		BF947F98244150530057A6CC /* KeyValueStore.swift */ = {isa = PBXFileReference; lastKnownFileType = sourcecode.swift; path = KeyValueStore.swift; sourceTree = "<group>"; };
		BF947F9C244181FF0057A6CC /* MockKeyValueStore.swift */ = {isa = PBXFileReference; lastKnownFileType = sourcecode.swift; path = MockKeyValueStore.swift; sourceTree = "<group>"; };
		BF947F9F244569190057A6CC /* EdgeRequestTests.swift */ = {isa = PBXFileReference; lastKnownFileType = sourcecode.swift; path = EdgeRequestTests.swift; sourceTree = "<group>"; };
		BF947FA1244587520057A6CC /* TestUtils.swift */ = {isa = PBXFileReference; lastKnownFileType = sourcecode.swift; path = TestUtils.swift; sourceTree = "<group>"; };
		BF947FA3244613FB0057A6CC /* RequestMetadataTests.swift */ = {isa = PBXFileReference; lastKnownFileType = sourcecode.swift; path = RequestMetadataTests.swift; sourceTree = "<group>"; };
		BF947FA5244619E80057A6CC /* RequestContextDataTests.swift */ = {isa = PBXFileReference; lastKnownFileType = sourcecode.swift; path = RequestContextDataTests.swift; sourceTree = "<group>"; };
		CA1B9330FD97A1900EFD4E39 /* Pods-unitTests.debug.xcconfig */ = {isa = PBXFileReference; includeInIndex = 1; lastKnownFileType = text.xcconfig; name = "Pods-unitTests.debug.xcconfig"; path = "Target Support Files/Pods-unitTests/Pods-unitTests.debug.xcconfig"; sourceTree = "<group>"; };
		D4D5B4E7242EBB1600CAB6E4 /* libACPExperiencePlatform.a */ = {isa = PBXFileReference; explicitFileType = archive.ar; includeInIndex = 0; path = libACPExperiencePlatform.a; sourceTree = BUILT_PRODUCTS_DIR; };
		D4D5B4EA242EBB1600CAB6E4 /* ACPExperiencePlatform.swift */ = {isa = PBXFileReference; lastKnownFileType = sourcecode.swift; path = ACPExperiencePlatform.swift; sourceTree = "<group>"; };
		D4D5B5212432599B00CAB6E4 /* unitTests.xctest */ = {isa = PBXFileReference; explicitFileType = wrapper.cfbundle; includeInIndex = 0; path = unitTests.xctest; sourceTree = BUILT_PRODUCTS_DIR; };
		D4D5B5252432599B00CAB6E4 /* Info.plist */ = {isa = PBXFileReference; lastKnownFileType = text.plist.xml; path = Info.plist; sourceTree = "<group>"; };
		D4D5B53324325AB700CAB6E4 /* functionalTests.xctest */ = {isa = PBXFileReference; explicitFileType = wrapper.cfbundle; includeInIndex = 0; path = functionalTests.xctest; sourceTree = BUILT_PRODUCTS_DIR; };
		D4D5B53524325AB700CAB6E4 /* ExampleFunctionalTest.swift */ = {isa = PBXFileReference; lastKnownFileType = sourcecode.swift; path = ExampleFunctionalTest.swift; sourceTree = "<group>"; };
		D4D5B53724325AB700CAB6E4 /* Info.plist */ = {isa = PBXFileReference; lastKnownFileType = text.plist.xml; path = Info.plist; sourceTree = "<group>"; };
		D4D5B57A2432977F00CAB6E4 /* AEPDemoAppSwiftUI.app */ = {isa = PBXFileReference; explicitFileType = wrapper.application; includeInIndex = 0; path = AEPDemoAppSwiftUI.app; sourceTree = BUILT_PRODUCTS_DIR; };
		D4D5B57C2432977F00CAB6E4 /* AppDelegate.swift */ = {isa = PBXFileReference; lastKnownFileType = sourcecode.swift; path = AppDelegate.swift; sourceTree = "<group>"; };
		D4D5B57E2432977F00CAB6E4 /* SceneDelegate.swift */ = {isa = PBXFileReference; lastKnownFileType = sourcecode.swift; path = SceneDelegate.swift; sourceTree = "<group>"; };
		D4D5B5802432977F00CAB6E4 /* ContentView.swift */ = {isa = PBXFileReference; lastKnownFileType = sourcecode.swift; path = ContentView.swift; sourceTree = "<group>"; };
		D4D5B5822432977F00CAB6E4 /* Assets.xcassets */ = {isa = PBXFileReference; lastKnownFileType = folder.assetcatalog; path = Assets.xcassets; sourceTree = "<group>"; };
		D4D5B5852432977F00CAB6E4 /* Preview Assets.xcassets */ = {isa = PBXFileReference; lastKnownFileType = folder.assetcatalog; path = "Preview Assets.xcassets"; sourceTree = "<group>"; };
		D4D5B5882432977F00CAB6E4 /* Base */ = {isa = PBXFileReference; lastKnownFileType = file.storyboard; name = Base; path = Base.lproj/LaunchScreen.storyboard; sourceTree = "<group>"; };
		D4D5B58A2432977F00CAB6E4 /* Info.plist */ = {isa = PBXFileReference; lastKnownFileType = text.plist.xml; path = Info.plist; sourceTree = "<group>"; };
		D4D5B5962433F9C300CAB6E4 /* AEPCommerceDemoApp.app */ = {isa = PBXFileReference; explicitFileType = wrapper.application; includeInIndex = 0; path = AEPCommerceDemoApp.app; sourceTree = BUILT_PRODUCTS_DIR; };
		D4D5B5982433F9C300CAB6E4 /* AppDelegate.swift */ = {isa = PBXFileReference; lastKnownFileType = sourcecode.swift; path = AppDelegate.swift; sourceTree = "<group>"; };
		D4D5B59A2433F9C300CAB6E4 /* SceneDelegate.swift */ = {isa = PBXFileReference; lastKnownFileType = sourcecode.swift; path = SceneDelegate.swift; sourceTree = "<group>"; };
		D4D5B59C2433F9C300CAB6E4 /* ViewController.swift */ = {isa = PBXFileReference; lastKnownFileType = sourcecode.swift; path = ViewController.swift; sourceTree = "<group>"; };
		D4D5B59F2433F9C300CAB6E4 /* Base */ = {isa = PBXFileReference; lastKnownFileType = file.storyboard; name = Base; path = Base.lproj/Main.storyboard; sourceTree = "<group>"; };
		D4D5B5A12433F9C400CAB6E4 /* Assets.xcassets */ = {isa = PBXFileReference; lastKnownFileType = folder.assetcatalog; path = Assets.xcassets; sourceTree = "<group>"; };
		D4D5B5A42433F9C400CAB6E4 /* Base */ = {isa = PBXFileReference; lastKnownFileType = file.storyboard; name = Base; path = Base.lproj/LaunchScreen.storyboard; sourceTree = "<group>"; };
		D4D5B5A62433F9C400CAB6E4 /* Info.plist */ = {isa = PBXFileReference; lastKnownFileType = text.plist.xml; path = Info.plist; sourceTree = "<group>"; };
		E4D329943CA31F25C1066A9C /* Pods-AEPCommerceDemoApp.debug.xcconfig */ = {isa = PBXFileReference; includeInIndex = 1; lastKnownFileType = text.xcconfig; name = "Pods-AEPCommerceDemoApp.debug.xcconfig"; path = "Target Support Files/Pods-AEPCommerceDemoApp/Pods-AEPCommerceDemoApp.debug.xcconfig"; sourceTree = "<group>"; };
		FA6F6C08514B77F798670336 /* Pods-ACPExperiencePlatform.release.xcconfig */ = {isa = PBXFileReference; includeInIndex = 1; lastKnownFileType = text.xcconfig; name = "Pods-ACPExperiencePlatform.release.xcconfig"; path = "Target Support Files/Pods-ACPExperiencePlatform/Pods-ACPExperiencePlatform.release.xcconfig"; sourceTree = "<group>"; };
/* End PBXFileReference section */

/* Begin PBXFrameworksBuildPhase section */
		D4D5B4E4242EBB1600CAB6E4 /* Frameworks */ = {
			isa = PBXFrameworksBuildPhase;
			buildActionMask = 2147483647;
			files = (
				7BA0355DED886EDBDD884FB8 /* Pods_ACPExperiencePlatform.framework in Frameworks */,
			);
			runOnlyForDeploymentPostprocessing = 0;
		};
		D4D5B51E2432599B00CAB6E4 /* Frameworks */ = {
			isa = PBXFrameworksBuildPhase;
			buildActionMask = 2147483647;
			files = (
				D4D5B5262432599B00CAB6E4 /* libACPExperiencePlatform.a in Frameworks */,
				08346CE923A155371C3549BF /* Pods_unitTests.framework in Frameworks */,
			);
			runOnlyForDeploymentPostprocessing = 0;
		};
		D4D5B53024325AB700CAB6E4 /* Frameworks */ = {
			isa = PBXFrameworksBuildPhase;
			buildActionMask = 2147483647;
			files = (
				D4D5B53824325AB700CAB6E4 /* libACPExperiencePlatform.a in Frameworks */,
				A53484FE747C8CF4E96FDFB3 /* Pods_functionalTests.framework in Frameworks */,
			);
			runOnlyForDeploymentPostprocessing = 0;
		};
		D4D5B5772432977F00CAB6E4 /* Frameworks */ = {
			isa = PBXFrameworksBuildPhase;
			buildActionMask = 2147483647;
			files = (
				D4D5B58F2432979C00CAB6E4 /* libACPExperiencePlatform.a in Frameworks */,
				60779FA70473598C0F52EF96 /* Pods_AEPDemoAppSwiftUI.framework in Frameworks */,
			);
			runOnlyForDeploymentPostprocessing = 0;
		};
		D4D5B5932433F9C300CAB6E4 /* Frameworks */ = {
			isa = PBXFrameworksBuildPhase;
			buildActionMask = 2147483647;
			files = (
				D4D5B5AA2433FA1000CAB6E4 /* libACPExperiencePlatform.a in Frameworks */,
				16FE7A31C7DAAF9F4E529FAD /* Pods_AEPCommerceDemoApp.framework in Frameworks */,
			);
			runOnlyForDeploymentPostprocessing = 0;
		};
/* End PBXFrameworksBuildPhase section */

/* Begin PBXGroup section */
		1C61A14B2445551F007EC692 /* xdm */ = {
			isa = PBXGroup;
			children = (
				1C84325A244A19B10013F9CE /* XDMProtocols.swift */,
				1C84325E244A19EF0013F9CE /* XDMFormatters.swift */,
			);
			name = xdm;
			path = ../../code/src/xdm;
			sourceTree = "<group>";
		};
		77683D9D134523BDB73EDF7F /* Frameworks */ = {
			isa = PBXGroup;
			children = (
				86A2B8F00D380A56B98C5B2C /* Pods_AEPDemoAppSwiftUI.framework */,
				A7A8933DE27A288E8CCC4C61 /* Pods_AEPCommerceDemoApp.framework */,
				8AA521D8593FDD04EE662B1A /* Pods_ACPExperiencePlatform.framework */,
				125A7C7C99BD76D8EB7F3CF2 /* Pods_functionalTests.framework */,
				6A1813E6A4ABDA07B5B9268F /* Pods_unitTests.framework */,
			);
			name = Frameworks;
			sourceTree = "<group>";
		};
		BF947F89243F9C9E0057A6CC /* util */ = {
			isa = PBXGroup;
			children = (
				BF947F8A243F9CCE0057A6CC /* AnyCodable.swift */,
				BF947F8C244029040057A6CC /* OperationQueue.swift */,
			);
			path = util;
			sourceTree = "<group>";
		};
		BF947F9A2441811E0057A6CC /* services */ = {
			isa = PBXGroup;
			children = (
				BF947F98244150530057A6CC /* KeyValueStore.swift */,
				BF947F9624414F890057A6CC /* NamedUserDefaultsStore.swift */,
			);
			path = services;
			sourceTree = "<group>";
		};
		BF947F9B244181490057A6CC /* util */ = {
			isa = PBXGroup;
			children = (
				BF947F9C244181FF0057A6CC /* MockKeyValueStore.swift */,
				BF947FA1244587520057A6CC /* TestUtils.swift */,
			);
			path = util;
			sourceTree = "<group>";
		};
		D4D5B4DE242EBB1600CAB6E4 = {
			isa = PBXGroup;
			children = (
				1C61A14B2445551F007EC692 /* xdm */,
				D4D5B4E9242EBB1600CAB6E4 /* src */,
				D4D5B4F1242EBD2200CAB6E4 /* unitTests */,
				D4D5B4F2242EBFAE00CAB6E4 /* functionalTests */,
				D4D5B5972433F9C300CAB6E4 /* AEPCommerceDemoApp */,
				D4D5B57B2432977F00CAB6E4 /* AEPDemoAppSwiftUI */,
				D4D5B4E8242EBB1600CAB6E4 /* Products */,
				E5239B915F53B993A1976FC4 /* Pods */,
				77683D9D134523BDB73EDF7F /* Frameworks */,
			);
			sourceTree = "<group>";
		};
		D4D5B4E8242EBB1600CAB6E4 /* Products */ = {
			isa = PBXGroup;
			children = (
				D4D5B4E7242EBB1600CAB6E4 /* libACPExperiencePlatform.a */,
				D4D5B5212432599B00CAB6E4 /* unitTests.xctest */,
				D4D5B53324325AB700CAB6E4 /* functionalTests.xctest */,
				D4D5B57A2432977F00CAB6E4 /* AEPDemoAppSwiftUI.app */,
				D4D5B5962433F9C300CAB6E4 /* AEPCommerceDemoApp.app */,
			);
			name = Products;
			sourceTree = "<group>";
		};
		D4D5B4E9242EBB1600CAB6E4 /* src */ = {
			isa = PBXGroup;
			children = (
<<<<<<< HEAD
				1C61A1492445549B007EC692 /* ExperiencePlatformEvent.swift */,
=======
				BF947F9A2441811E0057A6CC /* services */,
				BF947F89243F9C9E0057A6CC /* util */,
>>>>>>> dff2ab88
				D4D5B4EA242EBB1600CAB6E4 /* ACPExperiencePlatform.swift */,
				BF947F63243565CC0057A6CC /* ExperiencePlatformConstants.swift */,
				BF947F62243565CC0057A6CC /* ExperiencePlatformInternal.swift */,
				BF947F6724366A210057A6CC /* ExperiencePlatformExtensionRequestListener.swift */,
				BF947F75243BDECA0057A6CC /* ExperiencePlatformExtensionResponseListener.swift */,
				BF947F77243BE16C0057A6CC /* EdgeRequest.swift */,
				BF947F7F243EF79D0057A6CC /* IdentityMap.swift */,
				BF947F71243BA0BA0057A6CC /* KonductorConfig.swift */,
				BF947F7B243E75E60057A6CC /* RequestBuilder.swift */,
				BF947F83243F0D8A0057A6CC /* RequestContextData.swift */,
				BF947F79243BE3C00057A6CC /* RequestMetadata.swift */,
				BF947F8E2440F0940057A6CC /* StateMetadata.swift */,
				BF947F85243F24570057A6CC /* StoreResponsePayload.swift */,
				BF947F92244126D70057A6CC /* StoreResponsePayloadManager.swift */,
			);
			name = src;
			path = ../../code/src;
			sourceTree = "<group>";
		};
		D4D5B4F1242EBD2200CAB6E4 /* unitTests */ = {
			isa = PBXGroup;
			children = (
				BF947F9B244181490057A6CC /* util */,
				D4D5B5252432599B00CAB6E4 /* Info.plist */,
				BF947F9F244569190057A6CC /* EdgeRequestTests.swift */,
				BF947F81243F05BF0057A6CC /* IdentityMapTests.swift */,
				BF947F73243BA0E10057A6CC /* KonductorConfigTests.swift */,
				BF947F7D243EA1300057A6CC /* RequestBuilderTests.swift */,
				BF947FA5244619E80057A6CC /* RequestContextDataTests.swift */,
				BF947FA3244613FB0057A6CC /* RequestMetadataTests.swift */,
				BF947F902440F6660057A6CC /* StateMetadataTests.swift */,
				BF947F87243F2EF70057A6CC /* StoreResponsePayloadTests.swift */,
				BF947F9424414E3E0057A6CC /* StoreResponsePayloadManagerTests.swift */,
			);
			name = unitTests;
			path = ../../code/unitTests;
			sourceTree = "<group>";
		};
		D4D5B4F2242EBFAE00CAB6E4 /* functionalTests */ = {
			isa = PBXGroup;
			children = (
				D4D5B53524325AB700CAB6E4 /* ExampleFunctionalTest.swift */,
				D4D5B53724325AB700CAB6E4 /* Info.plist */,
			);
			name = functionalTests;
			path = ../../code/functionalTests;
			sourceTree = "<group>";
		};
		D4D5B57B2432977F00CAB6E4 /* AEPDemoAppSwiftUI */ = {
			isa = PBXGroup;
			children = (
				D4D5B57C2432977F00CAB6E4 /* AppDelegate.swift */,
				D4D5B57E2432977F00CAB6E4 /* SceneDelegate.swift */,
				D4D5B5802432977F00CAB6E4 /* ContentView.swift */,
				D4D5B5822432977F00CAB6E4 /* Assets.xcassets */,
				D4D5B5872432977F00CAB6E4 /* LaunchScreen.storyboard */,
				D4D5B58A2432977F00CAB6E4 /* Info.plist */,
				D4D5B5842432977F00CAB6E4 /* Preview Content */,
			);
			name = AEPDemoAppSwiftUI;
			path = ../../demo/AEPDemoAppSwiftUI;
			sourceTree = "<group>";
		};
		D4D5B5842432977F00CAB6E4 /* Preview Content */ = {
			isa = PBXGroup;
			children = (
				D4D5B5852432977F00CAB6E4 /* Preview Assets.xcassets */,
			);
			path = "Preview Content";
			sourceTree = "<group>";
		};
		D4D5B5972433F9C300CAB6E4 /* AEPCommerceDemoApp */ = {
			isa = PBXGroup;
			children = (
				D4D5B5982433F9C300CAB6E4 /* AppDelegate.swift */,
				D4D5B59A2433F9C300CAB6E4 /* SceneDelegate.swift */,
				D4D5B59C2433F9C300CAB6E4 /* ViewController.swift */,
				D4D5B59E2433F9C300CAB6E4 /* Main.storyboard */,
				D4D5B5A12433F9C400CAB6E4 /* Assets.xcassets */,
				D4D5B5A32433F9C400CAB6E4 /* LaunchScreen.storyboard */,
				D4D5B5A62433F9C400CAB6E4 /* Info.plist */,
			);
			name = AEPCommerceDemoApp;
			path = ../../demo/AEPCommerceDemoApp;
			sourceTree = "<group>";
		};
		E5239B915F53B993A1976FC4 /* Pods */ = {
			isa = PBXGroup;
			children = (
				83196435BA71A616F1B9EE0C /* Pods-AEPDemoAppSwiftUI.debug.xcconfig */,
				823119B68364F1FF445EB197 /* Pods-AEPDemoAppSwiftUI.release.xcconfig */,
				E4D329943CA31F25C1066A9C /* Pods-AEPCommerceDemoApp.debug.xcconfig */,
				4D26EF3DA5C26AE13A39116B /* Pods-AEPCommerceDemoApp.release.xcconfig */,
				AB25FE2EDB4499D7EC12B963 /* Pods-ACPExperiencePlatform.debug.xcconfig */,
				FA6F6C08514B77F798670336 /* Pods-ACPExperiencePlatform.release.xcconfig */,
				4C365863D368C0AFF47F3654 /* Pods-functionalTests.debug.xcconfig */,
				3662B352FBD358A245918768 /* Pods-functionalTests.release.xcconfig */,
				CA1B9330FD97A1900EFD4E39 /* Pods-unitTests.debug.xcconfig */,
				BBE094F0BA76234B2D689502 /* Pods-unitTests.release.xcconfig */,
			);
			path = Pods;
			sourceTree = "<group>";
		};
/* End PBXGroup section */

/* Begin PBXNativeTarget section */
		D4D5B4E6242EBB1600CAB6E4 /* ACPExperiencePlatform */ = {
			isa = PBXNativeTarget;
			buildConfigurationList = D4D5B4EE242EBB1700CAB6E4 /* Build configuration list for PBXNativeTarget "ACPExperiencePlatform" */;
			buildPhases = (
				8C075E3424C8C577E392B6CC /* [CP] Check Pods Manifest.lock */,
				D4D5B4E3242EBB1600CAB6E4 /* Sources */,
				D4D5B4E4242EBB1600CAB6E4 /* Frameworks */,
				D4D5B4E5242EBB1600CAB6E4 /* CopyFiles */,
			);
			buildRules = (
			);
			dependencies = (
			);
			name = ACPExperiencePlatform;
			productName = ACPExperiencePlatform;
			productReference = D4D5B4E7242EBB1600CAB6E4 /* libACPExperiencePlatform.a */;
			productType = "com.apple.product-type.library.static";
		};
		D4D5B5202432599B00CAB6E4 /* unitTests */ = {
			isa = PBXNativeTarget;
			buildConfigurationList = D4D5B5292432599B00CAB6E4 /* Build configuration list for PBXNativeTarget "unitTests" */;
			buildPhases = (
				7FFDF5321C2A89BC3480A202 /* [CP] Check Pods Manifest.lock */,
				D4D5B51D2432599B00CAB6E4 /* Sources */,
				D4D5B51E2432599B00CAB6E4 /* Frameworks */,
				D4D5B51F2432599B00CAB6E4 /* Resources */,
			);
			buildRules = (
			);
			dependencies = (
				D4D5B5282432599B00CAB6E4 /* PBXTargetDependency */,
			);
			name = unitTests;
			productName = UnitTests;
			productReference = D4D5B5212432599B00CAB6E4 /* unitTests.xctest */;
			productType = "com.apple.product-type.bundle.unit-test";
		};
		D4D5B53224325AB700CAB6E4 /* functionalTests */ = {
			isa = PBXNativeTarget;
			buildConfigurationList = D4D5B53B24325AB800CAB6E4 /* Build configuration list for PBXNativeTarget "functionalTests" */;
			buildPhases = (
				43C2A153B61095C3860CC4A3 /* [CP] Check Pods Manifest.lock */,
				D4D5B52F24325AB700CAB6E4 /* Sources */,
				D4D5B53024325AB700CAB6E4 /* Frameworks */,
				D4D5B53124325AB700CAB6E4 /* Resources */,
			);
			buildRules = (
			);
			dependencies = (
				D4D5B53A24325AB700CAB6E4 /* PBXTargetDependency */,
			);
			name = functionalTests;
			productName = functionalTests;
			productReference = D4D5B53324325AB700CAB6E4 /* functionalTests.xctest */;
			productType = "com.apple.product-type.bundle.unit-test";
		};
		D4D5B5792432977F00CAB6E4 /* AEPDemoAppSwiftUI */ = {
			isa = PBXNativeTarget;
			buildConfigurationList = D4D5B58D2432977F00CAB6E4 /* Build configuration list for PBXNativeTarget "AEPDemoAppSwiftUI" */;
			buildPhases = (
				777FF007993C137E065C66F9 /* [CP] Check Pods Manifest.lock */,
				D4D5B5762432977F00CAB6E4 /* Sources */,
				D4D5B5772432977F00CAB6E4 /* Frameworks */,
				D4D5B5782432977F00CAB6E4 /* Resources */,
			);
			buildRules = (
			);
			dependencies = (
			);
			name = AEPDemoAppSwiftUI;
			productName = AEPCommerceDemoApp;
			productReference = D4D5B57A2432977F00CAB6E4 /* AEPDemoAppSwiftUI.app */;
			productType = "com.apple.product-type.application";
		};
		D4D5B5952433F9C300CAB6E4 /* AEPCommerceDemoApp */ = {
			isa = PBXNativeTarget;
			buildConfigurationList = D4D5B5A72433F9C400CAB6E4 /* Build configuration list for PBXNativeTarget "AEPCommerceDemoApp" */;
			buildPhases = (
				8BEE9B70D4B64A3389274299 /* [CP] Check Pods Manifest.lock */,
				D4D5B5922433F9C300CAB6E4 /* Sources */,
				D4D5B5932433F9C300CAB6E4 /* Frameworks */,
				D4D5B5942433F9C300CAB6E4 /* Resources */,
			);
			buildRules = (
			);
			dependencies = (
			);
			name = AEPCommerceDemoApp;
			productName = AEPCommerceDemoApp;
			productReference = D4D5B5962433F9C300CAB6E4 /* AEPCommerceDemoApp.app */;
			productType = "com.apple.product-type.application";
		};
/* End PBXNativeTarget section */

/* Begin PBXProject section */
		D4D5B4DF242EBB1600CAB6E4 /* Project object */ = {
			isa = PBXProject;
			attributes = {
				LastSwiftUpdateCheck = 1130;
				LastUpgradeCheck = 1130;
				TargetAttributes = {
					D4D5B4E6242EBB1600CAB6E4 = {
						CreatedOnToolsVersion = 11.3.1;
					};
					D4D5B5202432599B00CAB6E4 = {
						CreatedOnToolsVersion = 11.3.1;
					};
					D4D5B53224325AB700CAB6E4 = {
						CreatedOnToolsVersion = 11.3.1;
					};
					D4D5B5792432977F00CAB6E4 = {
						CreatedOnToolsVersion = 11.3.1;
					};
					D4D5B5952433F9C300CAB6E4 = {
						CreatedOnToolsVersion = 11.3.1;
					};
				};
			};
			buildConfigurationList = D4D5B4E2242EBB1600CAB6E4 /* Build configuration list for PBXProject "ACPExperiencePlatform" */;
			compatibilityVersion = "Xcode 9.3";
			developmentRegion = en;
			hasScannedForEncodings = 0;
			knownRegions = (
				en,
				Base,
			);
			mainGroup = D4D5B4DE242EBB1600CAB6E4;
			productRefGroup = D4D5B4E8242EBB1600CAB6E4 /* Products */;
			projectDirPath = "";
			projectRoot = "";
			targets = (
				D4D5B4E6242EBB1600CAB6E4 /* ACPExperiencePlatform */,
				D4D5B5202432599B00CAB6E4 /* unitTests */,
				D4D5B53224325AB700CAB6E4 /* functionalTests */,
				D4D5B5792432977F00CAB6E4 /* AEPDemoAppSwiftUI */,
				D4D5B5952433F9C300CAB6E4 /* AEPCommerceDemoApp */,
			);
		};
/* End PBXProject section */

/* Begin PBXResourcesBuildPhase section */
		D4D5B51F2432599B00CAB6E4 /* Resources */ = {
			isa = PBXResourcesBuildPhase;
			buildActionMask = 2147483647;
			files = (
			);
			runOnlyForDeploymentPostprocessing = 0;
		};
		D4D5B53124325AB700CAB6E4 /* Resources */ = {
			isa = PBXResourcesBuildPhase;
			buildActionMask = 2147483647;
			files = (
			);
			runOnlyForDeploymentPostprocessing = 0;
		};
		D4D5B5782432977F00CAB6E4 /* Resources */ = {
			isa = PBXResourcesBuildPhase;
			buildActionMask = 2147483647;
			files = (
				D4D5B5892432977F00CAB6E4 /* LaunchScreen.storyboard in Resources */,
				D4D5B5862432977F00CAB6E4 /* Preview Assets.xcassets in Resources */,
				D4D5B5832432977F00CAB6E4 /* Assets.xcassets in Resources */,
			);
			runOnlyForDeploymentPostprocessing = 0;
		};
		D4D5B5942433F9C300CAB6E4 /* Resources */ = {
			isa = PBXResourcesBuildPhase;
			buildActionMask = 2147483647;
			files = (
				D4D5B5A52433F9C400CAB6E4 /* LaunchScreen.storyboard in Resources */,
				D4D5B5A22433F9C400CAB6E4 /* Assets.xcassets in Resources */,
				D4D5B5A02433F9C300CAB6E4 /* Main.storyboard in Resources */,
			);
			runOnlyForDeploymentPostprocessing = 0;
		};
/* End PBXResourcesBuildPhase section */

/* Begin PBXShellScriptBuildPhase section */
		43C2A153B61095C3860CC4A3 /* [CP] Check Pods Manifest.lock */ = {
			isa = PBXShellScriptBuildPhase;
			buildActionMask = 2147483647;
			files = (
			);
			inputFileListPaths = (
			);
			inputPaths = (
				"${PODS_PODFILE_DIR_PATH}/Podfile.lock",
				"${PODS_ROOT}/Manifest.lock",
			);
			name = "[CP] Check Pods Manifest.lock";
			outputFileListPaths = (
			);
			outputPaths = (
				"$(DERIVED_FILE_DIR)/Pods-functionalTests-checkManifestLockResult.txt",
			);
			runOnlyForDeploymentPostprocessing = 0;
			shellPath = /bin/sh;
			shellScript = "diff \"${PODS_PODFILE_DIR_PATH}/Podfile.lock\" \"${PODS_ROOT}/Manifest.lock\" > /dev/null\nif [ $? != 0 ] ; then\n    # print error to STDERR\n    echo \"error: The sandbox is not in sync with the Podfile.lock. Run 'pod install' or update your CocoaPods installation.\" >&2\n    exit 1\nfi\n# This output is used by Xcode 'outputs' to avoid re-running this script phase.\necho \"SUCCESS\" > \"${SCRIPT_OUTPUT_FILE_0}\"\n";
			showEnvVarsInLog = 0;
		};
		777FF007993C137E065C66F9 /* [CP] Check Pods Manifest.lock */ = {
			isa = PBXShellScriptBuildPhase;
			buildActionMask = 2147483647;
			files = (
			);
			inputFileListPaths = (
			);
			inputPaths = (
				"${PODS_PODFILE_DIR_PATH}/Podfile.lock",
				"${PODS_ROOT}/Manifest.lock",
			);
			name = "[CP] Check Pods Manifest.lock";
			outputFileListPaths = (
			);
			outputPaths = (
				"$(DERIVED_FILE_DIR)/Pods-AEPDemoAppSwiftUI-checkManifestLockResult.txt",
			);
			runOnlyForDeploymentPostprocessing = 0;
			shellPath = /bin/sh;
			shellScript = "diff \"${PODS_PODFILE_DIR_PATH}/Podfile.lock\" \"${PODS_ROOT}/Manifest.lock\" > /dev/null\nif [ $? != 0 ] ; then\n    # print error to STDERR\n    echo \"error: The sandbox is not in sync with the Podfile.lock. Run 'pod install' or update your CocoaPods installation.\" >&2\n    exit 1\nfi\n# This output is used by Xcode 'outputs' to avoid re-running this script phase.\necho \"SUCCESS\" > \"${SCRIPT_OUTPUT_FILE_0}\"\n";
			showEnvVarsInLog = 0;
		};
		7FFDF5321C2A89BC3480A202 /* [CP] Check Pods Manifest.lock */ = {
			isa = PBXShellScriptBuildPhase;
			buildActionMask = 2147483647;
			files = (
			);
			inputFileListPaths = (
			);
			inputPaths = (
				"${PODS_PODFILE_DIR_PATH}/Podfile.lock",
				"${PODS_ROOT}/Manifest.lock",
			);
			name = "[CP] Check Pods Manifest.lock";
			outputFileListPaths = (
			);
			outputPaths = (
				"$(DERIVED_FILE_DIR)/Pods-unitTests-checkManifestLockResult.txt",
			);
			runOnlyForDeploymentPostprocessing = 0;
			shellPath = /bin/sh;
			shellScript = "diff \"${PODS_PODFILE_DIR_PATH}/Podfile.lock\" \"${PODS_ROOT}/Manifest.lock\" > /dev/null\nif [ $? != 0 ] ; then\n    # print error to STDERR\n    echo \"error: The sandbox is not in sync with the Podfile.lock. Run 'pod install' or update your CocoaPods installation.\" >&2\n    exit 1\nfi\n# This output is used by Xcode 'outputs' to avoid re-running this script phase.\necho \"SUCCESS\" > \"${SCRIPT_OUTPUT_FILE_0}\"\n";
			showEnvVarsInLog = 0;
		};
		8BEE9B70D4B64A3389274299 /* [CP] Check Pods Manifest.lock */ = {
			isa = PBXShellScriptBuildPhase;
			buildActionMask = 2147483647;
			files = (
			);
			inputFileListPaths = (
			);
			inputPaths = (
				"${PODS_PODFILE_DIR_PATH}/Podfile.lock",
				"${PODS_ROOT}/Manifest.lock",
			);
			name = "[CP] Check Pods Manifest.lock";
			outputFileListPaths = (
			);
			outputPaths = (
				"$(DERIVED_FILE_DIR)/Pods-AEPCommerceDemoApp-checkManifestLockResult.txt",
			);
			runOnlyForDeploymentPostprocessing = 0;
			shellPath = /bin/sh;
			shellScript = "diff \"${PODS_PODFILE_DIR_PATH}/Podfile.lock\" \"${PODS_ROOT}/Manifest.lock\" > /dev/null\nif [ $? != 0 ] ; then\n    # print error to STDERR\n    echo \"error: The sandbox is not in sync with the Podfile.lock. Run 'pod install' or update your CocoaPods installation.\" >&2\n    exit 1\nfi\n# This output is used by Xcode 'outputs' to avoid re-running this script phase.\necho \"SUCCESS\" > \"${SCRIPT_OUTPUT_FILE_0}\"\n";
			showEnvVarsInLog = 0;
		};
		8C075E3424C8C577E392B6CC /* [CP] Check Pods Manifest.lock */ = {
			isa = PBXShellScriptBuildPhase;
			buildActionMask = 2147483647;
			files = (
			);
			inputFileListPaths = (
			);
			inputPaths = (
				"${PODS_PODFILE_DIR_PATH}/Podfile.lock",
				"${PODS_ROOT}/Manifest.lock",
			);
			name = "[CP] Check Pods Manifest.lock";
			outputFileListPaths = (
			);
			outputPaths = (
				"$(DERIVED_FILE_DIR)/Pods-ACPExperiencePlatform-checkManifestLockResult.txt",
			);
			runOnlyForDeploymentPostprocessing = 0;
			shellPath = /bin/sh;
			shellScript = "diff \"${PODS_PODFILE_DIR_PATH}/Podfile.lock\" \"${PODS_ROOT}/Manifest.lock\" > /dev/null\nif [ $? != 0 ] ; then\n    # print error to STDERR\n    echo \"error: The sandbox is not in sync with the Podfile.lock. Run 'pod install' or update your CocoaPods installation.\" >&2\n    exit 1\nfi\n# This output is used by Xcode 'outputs' to avoid re-running this script phase.\necho \"SUCCESS\" > \"${SCRIPT_OUTPUT_FILE_0}\"\n";
			showEnvVarsInLog = 0;
		};
/* End PBXShellScriptBuildPhase section */

/* Begin PBXSourcesBuildPhase section */
		D4D5B4E3242EBB1600CAB6E4 /* Sources */ = {
			isa = PBXSourcesBuildPhase;
			buildActionMask = 2147483647;
			files = (
				BF947F8B243F9CCE0057A6CC /* AnyCodable.swift in Sources */,
				BF947F72243BA0BB0057A6CC /* KonductorConfig.swift in Sources */,
				BF947F84243F0D8A0057A6CC /* RequestContextData.swift in Sources */,
				BF947F6824366A210057A6CC /* ExperiencePlatformExtensionRequestListener.swift in Sources */,
				BF947F86243F24570057A6CC /* StoreResponsePayload.swift in Sources */,
				BF947F80243EF79D0057A6CC /* IdentityMap.swift in Sources */,
				BF947F7A243BE3C00057A6CC /* RequestMetadata.swift in Sources */,
				BF947F93244126D70057A6CC /* StoreResponsePayloadManager.swift in Sources */,
				BF947F8D244029040057A6CC /* OperationQueue.swift in Sources */,
				BF947F7C243E75E70057A6CC /* RequestBuilder.swift in Sources */,
				BF947F99244150530057A6CC /* KeyValueStore.swift in Sources */,
				BF947F64243565CC0057A6CC /* ExperiencePlatformInternal.swift in Sources */,
				D4D5B4EB242EBB1600CAB6E4 /* ACPExperiencePlatform.swift in Sources */,
<<<<<<< HEAD
				1C61A14A2445549B007EC692 /* ExperiencePlatformEvent.swift in Sources */,
				1C84325B244A19B10013F9CE /* XDMProtocols.swift in Sources */,
				1C84325F244A19EF0013F9CE /* XDMFormatters.swift in Sources */,
=======
				BF947F8F2440F0940057A6CC /* StateMetadata.swift in Sources */,
				BF947F65243565CC0057A6CC /* ExperiencePlatformConstants.swift in Sources */,
				BF947F76243BDECA0057A6CC /* ExperiencePlatformExtensionResponseListener.swift in Sources */,
				BF947F9724414F890057A6CC /* NamedUserDefaultsStore.swift in Sources */,
				BF947F78243BE16C0057A6CC /* EdgeRequest.swift in Sources */,
>>>>>>> dff2ab88
			);
			runOnlyForDeploymentPostprocessing = 0;
		};
		D4D5B51D2432599B00CAB6E4 /* Sources */ = {
			isa = PBXSourcesBuildPhase;
			buildActionMask = 2147483647;
			files = (
				BF947F912440F6660057A6CC /* StateMetadataTests.swift in Sources */,
				BF947F9D244181FF0057A6CC /* MockKeyValueStore.swift in Sources */,
				BF947FA0244569190057A6CC /* EdgeRequestTests.swift in Sources */,
				BF947F82243F05BF0057A6CC /* IdentityMapTests.swift in Sources */,
				BF947FA2244587520057A6CC /* TestUtils.swift in Sources */,
				BF947FA4244613FB0057A6CC /* RequestMetadataTests.swift in Sources */,
				BF947F7E243EA1300057A6CC /* RequestBuilderTests.swift in Sources */,
				BF947F88243F2EF70057A6CC /* StoreResponsePayloadTests.swift in Sources */,
				BF947F9E244182B30057A6CC /* StoreResponsePayloadManagerTests.swift in Sources */,
				BF947F74243BA0E10057A6CC /* KonductorConfigTests.swift in Sources */,
				BF947FA6244619E80057A6CC /* RequestContextDataTests.swift in Sources */,
			);
			runOnlyForDeploymentPostprocessing = 0;
		};
		D4D5B52F24325AB700CAB6E4 /* Sources */ = {
			isa = PBXSourcesBuildPhase;
			buildActionMask = 2147483647;
			files = (
				D4D5B53624325AB700CAB6E4 /* ExampleFunctionalTest.swift in Sources */,
			);
			runOnlyForDeploymentPostprocessing = 0;
		};
		D4D5B5762432977F00CAB6E4 /* Sources */ = {
			isa = PBXSourcesBuildPhase;
			buildActionMask = 2147483647;
			files = (
				D4D5B57D2432977F00CAB6E4 /* AppDelegate.swift in Sources */,
				D4D5B57F2432977F00CAB6E4 /* SceneDelegate.swift in Sources */,
				D4D5B5812432977F00CAB6E4 /* ContentView.swift in Sources */,
				1C84325C244A19B10013F9CE /* XDMProtocols.swift in Sources */,
				1C843260244A19EF0013F9CE /* XDMFormatters.swift in Sources */,
			);
			runOnlyForDeploymentPostprocessing = 0;
		};
		D4D5B5922433F9C300CAB6E4 /* Sources */ = {
			isa = PBXSourcesBuildPhase;
			buildActionMask = 2147483647;
			files = (
				D4D5B59D2433F9C300CAB6E4 /* ViewController.swift in Sources */,
				D4D5B5992433F9C300CAB6E4 /* AppDelegate.swift in Sources */,
				D4D5B59B2433F9C300CAB6E4 /* SceneDelegate.swift in Sources */,
				1C84325D244A19B10013F9CE /* XDMProtocols.swift in Sources */,
				1C843261244A19EF0013F9CE /* XDMFormatters.swift in Sources */,
			);
			runOnlyForDeploymentPostprocessing = 0;
		};
/* End PBXSourcesBuildPhase section */

/* Begin PBXTargetDependency section */
		D4D5B5282432599B00CAB6E4 /* PBXTargetDependency */ = {
			isa = PBXTargetDependency;
			platformFilter = ios;
			target = D4D5B4E6242EBB1600CAB6E4 /* ACPExperiencePlatform */;
			targetProxy = D4D5B5272432599B00CAB6E4 /* PBXContainerItemProxy */;
		};
		D4D5B53A24325AB700CAB6E4 /* PBXTargetDependency */ = {
			isa = PBXTargetDependency;
			platformFilter = ios;
			target = D4D5B4E6242EBB1600CAB6E4 /* ACPExperiencePlatform */;
			targetProxy = D4D5B53924325AB700CAB6E4 /* PBXContainerItemProxy */;
		};
/* End PBXTargetDependency section */

/* Begin PBXVariantGroup section */
		D4D5B5872432977F00CAB6E4 /* LaunchScreen.storyboard */ = {
			isa = PBXVariantGroup;
			children = (
				D4D5B5882432977F00CAB6E4 /* Base */,
			);
			name = LaunchScreen.storyboard;
			sourceTree = "<group>";
		};
		D4D5B59E2433F9C300CAB6E4 /* Main.storyboard */ = {
			isa = PBXVariantGroup;
			children = (
				D4D5B59F2433F9C300CAB6E4 /* Base */,
			);
			name = Main.storyboard;
			sourceTree = "<group>";
		};
		D4D5B5A32433F9C400CAB6E4 /* LaunchScreen.storyboard */ = {
			isa = PBXVariantGroup;
			children = (
				D4D5B5A42433F9C400CAB6E4 /* Base */,
			);
			name = LaunchScreen.storyboard;
			sourceTree = "<group>";
		};
/* End PBXVariantGroup section */

/* Begin XCBuildConfiguration section */
		D4D5B4EC242EBB1600CAB6E4 /* Debug */ = {
			isa = XCBuildConfiguration;
			buildSettings = {
				ALWAYS_SEARCH_USER_PATHS = NO;
				CLANG_ANALYZER_NONNULL = YES;
				CLANG_ANALYZER_NUMBER_OBJECT_CONVERSION = YES_AGGRESSIVE;
				CLANG_CXX_LANGUAGE_STANDARD = "gnu++14";
				CLANG_CXX_LIBRARY = "libc++";
				CLANG_ENABLE_MODULES = YES;
				CLANG_ENABLE_OBJC_ARC = YES;
				CLANG_ENABLE_OBJC_WEAK = YES;
				CLANG_WARN_BLOCK_CAPTURE_AUTORELEASING = YES;
				CLANG_WARN_BOOL_CONVERSION = YES;
				CLANG_WARN_COMMA = YES;
				CLANG_WARN_CONSTANT_CONVERSION = YES;
				CLANG_WARN_DEPRECATED_OBJC_IMPLEMENTATIONS = YES;
				CLANG_WARN_DIRECT_OBJC_ISA_USAGE = YES_ERROR;
				CLANG_WARN_DOCUMENTATION_COMMENTS = YES;
				CLANG_WARN_EMPTY_BODY = YES;
				CLANG_WARN_ENUM_CONVERSION = YES;
				CLANG_WARN_INFINITE_RECURSION = YES;
				CLANG_WARN_INT_CONVERSION = YES;
				CLANG_WARN_NON_LITERAL_NULL_CONVERSION = YES;
				CLANG_WARN_OBJC_IMPLICIT_RETAIN_SELF = YES;
				CLANG_WARN_OBJC_LITERAL_CONVERSION = YES;
				CLANG_WARN_OBJC_ROOT_CLASS = YES_ERROR;
				CLANG_WARN_RANGE_LOOP_ANALYSIS = YES;
				CLANG_WARN_STRICT_PROTOTYPES = YES;
				CLANG_WARN_SUSPICIOUS_MOVE = YES;
				CLANG_WARN_UNGUARDED_AVAILABILITY = YES_AGGRESSIVE;
				CLANG_WARN_UNREACHABLE_CODE = YES;
				CLANG_WARN__DUPLICATE_METHOD_MATCH = YES;
				COPY_PHASE_STRIP = NO;
				DEBUG_INFORMATION_FORMAT = dwarf;
				ENABLE_STRICT_OBJC_MSGSEND = YES;
				ENABLE_TESTABILITY = YES;
				GCC_C_LANGUAGE_STANDARD = gnu11;
				GCC_DYNAMIC_NO_PIC = NO;
				GCC_NO_COMMON_BLOCKS = YES;
				GCC_OPTIMIZATION_LEVEL = 0;
				GCC_PREPROCESSOR_DEFINITIONS = (
					"DEBUG=1",
					"$(inherited)",
				);
				GCC_WARN_64_TO_32_BIT_CONVERSION = YES;
				GCC_WARN_ABOUT_RETURN_TYPE = YES_ERROR;
				GCC_WARN_UNDECLARED_SELECTOR = YES;
				GCC_WARN_UNINITIALIZED_AUTOS = YES_AGGRESSIVE;
				GCC_WARN_UNUSED_FUNCTION = YES;
				GCC_WARN_UNUSED_VARIABLE = YES;
				IPHONEOS_DEPLOYMENT_TARGET = 10.0;
				MTL_ENABLE_DEBUG_INFO = INCLUDE_SOURCE;
				MTL_FAST_MATH = YES;
				ONLY_ACTIVE_ARCH = YES;
				SDKROOT = iphoneos;
				SWIFT_ACTIVE_COMPILATION_CONDITIONS = DEBUG;
				SWIFT_OPTIMIZATION_LEVEL = "-Onone";
				VALID_ARCHS = "i386 x86_64 arm64 armv7 armv7s";
			};
			name = Debug;
		};
		D4D5B4ED242EBB1600CAB6E4 /* Release */ = {
			isa = XCBuildConfiguration;
			buildSettings = {
				ALWAYS_SEARCH_USER_PATHS = NO;
				CLANG_ANALYZER_NONNULL = YES;
				CLANG_ANALYZER_NUMBER_OBJECT_CONVERSION = YES_AGGRESSIVE;
				CLANG_CXX_LANGUAGE_STANDARD = "gnu++14";
				CLANG_CXX_LIBRARY = "libc++";
				CLANG_ENABLE_MODULES = YES;
				CLANG_ENABLE_OBJC_ARC = YES;
				CLANG_ENABLE_OBJC_WEAK = YES;
				CLANG_WARN_BLOCK_CAPTURE_AUTORELEASING = YES;
				CLANG_WARN_BOOL_CONVERSION = YES;
				CLANG_WARN_COMMA = YES;
				CLANG_WARN_CONSTANT_CONVERSION = YES;
				CLANG_WARN_DEPRECATED_OBJC_IMPLEMENTATIONS = YES;
				CLANG_WARN_DIRECT_OBJC_ISA_USAGE = YES_ERROR;
				CLANG_WARN_DOCUMENTATION_COMMENTS = YES;
				CLANG_WARN_EMPTY_BODY = YES;
				CLANG_WARN_ENUM_CONVERSION = YES;
				CLANG_WARN_INFINITE_RECURSION = YES;
				CLANG_WARN_INT_CONVERSION = YES;
				CLANG_WARN_NON_LITERAL_NULL_CONVERSION = YES;
				CLANG_WARN_OBJC_IMPLICIT_RETAIN_SELF = YES;
				CLANG_WARN_OBJC_LITERAL_CONVERSION = YES;
				CLANG_WARN_OBJC_ROOT_CLASS = YES_ERROR;
				CLANG_WARN_RANGE_LOOP_ANALYSIS = YES;
				CLANG_WARN_STRICT_PROTOTYPES = YES;
				CLANG_WARN_SUSPICIOUS_MOVE = YES;
				CLANG_WARN_UNGUARDED_AVAILABILITY = YES_AGGRESSIVE;
				CLANG_WARN_UNREACHABLE_CODE = YES;
				CLANG_WARN__DUPLICATE_METHOD_MATCH = YES;
				COPY_PHASE_STRIP = NO;
				DEBUG_INFORMATION_FORMAT = "dwarf-with-dsym";
				ENABLE_NS_ASSERTIONS = NO;
				ENABLE_STRICT_OBJC_MSGSEND = YES;
				GCC_C_LANGUAGE_STANDARD = gnu11;
				GCC_NO_COMMON_BLOCKS = YES;
				GCC_WARN_64_TO_32_BIT_CONVERSION = YES;
				GCC_WARN_ABOUT_RETURN_TYPE = YES_ERROR;
				GCC_WARN_UNDECLARED_SELECTOR = YES;
				GCC_WARN_UNINITIALIZED_AUTOS = YES_AGGRESSIVE;
				GCC_WARN_UNUSED_FUNCTION = YES;
				GCC_WARN_UNUSED_VARIABLE = YES;
				IPHONEOS_DEPLOYMENT_TARGET = 10.0;
				MTL_ENABLE_DEBUG_INFO = NO;
				MTL_FAST_MATH = YES;
				SDKROOT = iphoneos;
				SWIFT_COMPILATION_MODE = wholemodule;
				SWIFT_OPTIMIZATION_LEVEL = "-O";
				VALIDATE_PRODUCT = YES;
				VALID_ARCHS = "i386 x86_64 arm64 armv7 armv7s";
			};
			name = Release;
		};
		D4D5B4EF242EBB1700CAB6E4 /* Debug */ = {
			isa = XCBuildConfiguration;
			baseConfigurationReference = AB25FE2EDB4499D7EC12B963 /* Pods-ACPExperiencePlatform.debug.xcconfig */;
			buildSettings = {
				CODE_SIGN_STYLE = Automatic;
				DEVELOPMENT_TEAM = FKGEE875K4;
				OTHER_LDFLAGS = "$(inherited)";
				PRODUCT_NAME = "$(TARGET_NAME)";
				SKIP_INSTALL = YES;
				SWIFT_OBJC_BRIDGING_HEADER = "";
				SWIFT_VERSION = 5.0;
				TARGETED_DEVICE_FAMILY = "1,2";
			};
			name = Debug;
		};
		D4D5B4F0242EBB1700CAB6E4 /* Release */ = {
			isa = XCBuildConfiguration;
			baseConfigurationReference = FA6F6C08514B77F798670336 /* Pods-ACPExperiencePlatform.release.xcconfig */;
			buildSettings = {
				CODE_SIGN_STYLE = Automatic;
				DEVELOPMENT_TEAM = FKGEE875K4;
				OTHER_LDFLAGS = "$(inherited)";
				PRODUCT_NAME = "$(TARGET_NAME)";
				SKIP_INSTALL = YES;
				SWIFT_OBJC_BRIDGING_HEADER = "";
				SWIFT_VERSION = 5.0;
				TARGETED_DEVICE_FAMILY = "1,2";
			};
			name = Release;
		};
		D4D5B52A2432599B00CAB6E4 /* Debug */ = {
			isa = XCBuildConfiguration;
			baseConfigurationReference = CA1B9330FD97A1900EFD4E39 /* Pods-unitTests.debug.xcconfig */;
			buildSettings = {
				CODE_SIGN_STYLE = Automatic;
				DEVELOPMENT_TEAM = FKGEE875K4;
				INFOPLIST_FILE = ../../code/unitTests/Info.plist;
				IPHONEOS_DEPLOYMENT_TARGET = 13.2;
				LD_RUNPATH_SEARCH_PATHS = (
					"$(inherited)",
					"@executable_path/Frameworks",
					"@loader_path/Frameworks",
				);
				PRODUCT_BUNDLE_IDENTIFIER = com.adobe.UnitTests;
				PRODUCT_NAME = "$(TARGET_NAME)";
				SWIFT_VERSION = 5.0;
				TARGETED_DEVICE_FAMILY = "1,2";
				VALID_ARCHS = "i386 x86_64 armv7 armv7s arm64";
			};
			name = Debug;
		};
		D4D5B52B2432599B00CAB6E4 /* Release */ = {
			isa = XCBuildConfiguration;
			baseConfigurationReference = BBE094F0BA76234B2D689502 /* Pods-unitTests.release.xcconfig */;
			buildSettings = {
				CODE_SIGN_STYLE = Automatic;
				DEVELOPMENT_TEAM = FKGEE875K4;
				INFOPLIST_FILE = ../../code/unitTests/Info.plist;
				IPHONEOS_DEPLOYMENT_TARGET = 13.2;
				LD_RUNPATH_SEARCH_PATHS = (
					"$(inherited)",
					"@executable_path/Frameworks",
					"@loader_path/Frameworks",
				);
				PRODUCT_BUNDLE_IDENTIFIER = com.adobe.UnitTests;
				PRODUCT_NAME = "$(TARGET_NAME)";
				SWIFT_VERSION = 5.0;
				TARGETED_DEVICE_FAMILY = "1,2";
				VALID_ARCHS = "i386 x86_64 armv7 armv7s arm64";
			};
			name = Release;
		};
		D4D5B53C24325AB800CAB6E4 /* Debug */ = {
			isa = XCBuildConfiguration;
			baseConfigurationReference = 4C365863D368C0AFF47F3654 /* Pods-functionalTests.debug.xcconfig */;
			buildSettings = {
				CODE_SIGN_STYLE = Automatic;
				DEVELOPMENT_TEAM = FKGEE875K4;
				INFOPLIST_FILE = ../../code/functionalTests/Info.plist;
				IPHONEOS_DEPLOYMENT_TARGET = 13.2;
				LD_RUNPATH_SEARCH_PATHS = (
					"$(inherited)",
					"@executable_path/Frameworks",
					"@loader_path/Frameworks",
				);
				PRODUCT_BUNDLE_IDENTIFIER = com.adobe.functionalTests;
				PRODUCT_NAME = "$(TARGET_NAME)";
				SWIFT_VERSION = 5.0;
				TARGETED_DEVICE_FAMILY = "1,2";
			};
			name = Debug;
		};
		D4D5B53D24325AB800CAB6E4 /* Release */ = {
			isa = XCBuildConfiguration;
			baseConfigurationReference = 3662B352FBD358A245918768 /* Pods-functionalTests.release.xcconfig */;
			buildSettings = {
				CODE_SIGN_STYLE = Automatic;
				DEVELOPMENT_TEAM = FKGEE875K4;
				INFOPLIST_FILE = ../../code/functionalTests/Info.plist;
				IPHONEOS_DEPLOYMENT_TARGET = 13.2;
				LD_RUNPATH_SEARCH_PATHS = (
					"$(inherited)",
					"@executable_path/Frameworks",
					"@loader_path/Frameworks",
				);
				PRODUCT_BUNDLE_IDENTIFIER = com.adobe.functionalTests;
				PRODUCT_NAME = "$(TARGET_NAME)";
				SWIFT_VERSION = 5.0;
				TARGETED_DEVICE_FAMILY = "1,2";
			};
			name = Release;
		};
		D4D5B58B2432977F00CAB6E4 /* Debug */ = {
			isa = XCBuildConfiguration;
			baseConfigurationReference = 83196435BA71A616F1B9EE0C /* Pods-AEPDemoAppSwiftUI.debug.xcconfig */;
			buildSettings = {
				ASSETCATALOG_COMPILER_APPICON_NAME = AppIcon;
				CODE_SIGN_STYLE = Automatic;
				DEVELOPMENT_ASSET_PATHS = "\"../../demo/AEPDemoAppSwiftUI/Preview Content\"";
				DEVELOPMENT_TEAM = FKGEE875K4;
				ENABLE_PREVIEWS = YES;
				INFOPLIST_FILE = ../../demo/AEPDemoAppSwiftUI/Info.plist;
				IPHONEOS_DEPLOYMENT_TARGET = 13.2;
				LD_RUNPATH_SEARCH_PATHS = (
					"$(inherited)",
					"@executable_path/Frameworks",
				);
				LIBRARY_SEARCH_PATHS = (
					"$(inherited)",
					"\"${PODS_CONFIGURATION_BUILD_DIR}/ACPCore\"",
					"\"${PODS_CONFIGURATION_BUILD_DIR}/ACPGriffon\"",
					"\"${PODS_ROOT}/ACPCore\"/**",
					"\"${PODS_ROOT}/ACPGriffon\"",
				);
				PRODUCT_BUNDLE_IDENTIFIER = com.adobe.AEPCommerceDemoApp;
				PRODUCT_NAME = "$(TARGET_NAME)";
				SWIFT_VERSION = 5.0;
				TARGETED_DEVICE_FAMILY = "1,2";
			};
			name = Debug;
		};
		D4D5B58C2432977F00CAB6E4 /* Release */ = {
			isa = XCBuildConfiguration;
			baseConfigurationReference = 823119B68364F1FF445EB197 /* Pods-AEPDemoAppSwiftUI.release.xcconfig */;
			buildSettings = {
				ASSETCATALOG_COMPILER_APPICON_NAME = AppIcon;
				CODE_SIGN_STYLE = Automatic;
				DEVELOPMENT_ASSET_PATHS = "\"../../demo/AEPDemoAppSwiftUI/Preview Content\"";
				DEVELOPMENT_TEAM = FKGEE875K4;
				ENABLE_PREVIEWS = YES;
				INFOPLIST_FILE = ../../demo/AEPDemoAppSwiftUI/Info.plist;
				IPHONEOS_DEPLOYMENT_TARGET = 13.2;
				LD_RUNPATH_SEARCH_PATHS = (
					"$(inherited)",
					"@executable_path/Frameworks",
				);
				PRODUCT_BUNDLE_IDENTIFIER = com.adobe.AEPCommerceDemoApp;
				PRODUCT_NAME = "$(TARGET_NAME)";
				SWIFT_VERSION = 5.0;
				TARGETED_DEVICE_FAMILY = "1,2";
			};
			name = Release;
		};
		D4D5B5A82433F9C400CAB6E4 /* Debug */ = {
			isa = XCBuildConfiguration;
			baseConfigurationReference = E4D329943CA31F25C1066A9C /* Pods-AEPCommerceDemoApp.debug.xcconfig */;
			buildSettings = {
				ASSETCATALOG_COMPILER_APPICON_NAME = AppIcon;
				CODE_SIGN_STYLE = Automatic;
				DEVELOPMENT_TEAM = FKGEE875K4;
				INFOPLIST_FILE = ../../demo/AEPCommerceDemoApp/Info.plist;
				IPHONEOS_DEPLOYMENT_TARGET = 13.2;
				LD_RUNPATH_SEARCH_PATHS = (
					"$(inherited)",
					"@executable_path/Frameworks",
				);
				PRODUCT_BUNDLE_IDENTIFIER = com.adobe.AEPCommerceDemoApp;
				PRODUCT_NAME = "$(TARGET_NAME)";
				SWIFT_VERSION = 5.0;
				TARGETED_DEVICE_FAMILY = "1,2";
			};
			name = Debug;
		};
		D4D5B5A92433F9C400CAB6E4 /* Release */ = {
			isa = XCBuildConfiguration;
			baseConfigurationReference = 4D26EF3DA5C26AE13A39116B /* Pods-AEPCommerceDemoApp.release.xcconfig */;
			buildSettings = {
				ASSETCATALOG_COMPILER_APPICON_NAME = AppIcon;
				CODE_SIGN_STYLE = Automatic;
				DEVELOPMENT_TEAM = FKGEE875K4;
				INFOPLIST_FILE = ../../demo/AEPCommerceDemoApp/Info.plist;
				IPHONEOS_DEPLOYMENT_TARGET = 13.2;
				LD_RUNPATH_SEARCH_PATHS = (
					"$(inherited)",
					"@executable_path/Frameworks",
				);
				PRODUCT_BUNDLE_IDENTIFIER = com.adobe.AEPCommerceDemoApp;
				PRODUCT_NAME = "$(TARGET_NAME)";
				SWIFT_VERSION = 5.0;
				TARGETED_DEVICE_FAMILY = "1,2";
			};
			name = Release;
		};
/* End XCBuildConfiguration section */

/* Begin XCConfigurationList section */
		D4D5B4E2242EBB1600CAB6E4 /* Build configuration list for PBXProject "ACPExperiencePlatform" */ = {
			isa = XCConfigurationList;
			buildConfigurations = (
				D4D5B4EC242EBB1600CAB6E4 /* Debug */,
				D4D5B4ED242EBB1600CAB6E4 /* Release */,
			);
			defaultConfigurationIsVisible = 0;
			defaultConfigurationName = Release;
		};
		D4D5B4EE242EBB1700CAB6E4 /* Build configuration list for PBXNativeTarget "ACPExperiencePlatform" */ = {
			isa = XCConfigurationList;
			buildConfigurations = (
				D4D5B4EF242EBB1700CAB6E4 /* Debug */,
				D4D5B4F0242EBB1700CAB6E4 /* Release */,
			);
			defaultConfigurationIsVisible = 0;
			defaultConfigurationName = Release;
		};
		D4D5B5292432599B00CAB6E4 /* Build configuration list for PBXNativeTarget "unitTests" */ = {
			isa = XCConfigurationList;
			buildConfigurations = (
				D4D5B52A2432599B00CAB6E4 /* Debug */,
				D4D5B52B2432599B00CAB6E4 /* Release */,
			);
			defaultConfigurationIsVisible = 0;
			defaultConfigurationName = Release;
		};
		D4D5B53B24325AB800CAB6E4 /* Build configuration list for PBXNativeTarget "functionalTests" */ = {
			isa = XCConfigurationList;
			buildConfigurations = (
				D4D5B53C24325AB800CAB6E4 /* Debug */,
				D4D5B53D24325AB800CAB6E4 /* Release */,
			);
			defaultConfigurationIsVisible = 0;
			defaultConfigurationName = Release;
		};
		D4D5B58D2432977F00CAB6E4 /* Build configuration list for PBXNativeTarget "AEPDemoAppSwiftUI" */ = {
			isa = XCConfigurationList;
			buildConfigurations = (
				D4D5B58B2432977F00CAB6E4 /* Debug */,
				D4D5B58C2432977F00CAB6E4 /* Release */,
			);
			defaultConfigurationIsVisible = 0;
			defaultConfigurationName = Release;
		};
		D4D5B5A72433F9C400CAB6E4 /* Build configuration list for PBXNativeTarget "AEPCommerceDemoApp" */ = {
			isa = XCConfigurationList;
			buildConfigurations = (
				D4D5B5A82433F9C400CAB6E4 /* Debug */,
				D4D5B5A92433F9C400CAB6E4 /* Release */,
			);
			defaultConfigurationIsVisible = 0;
			defaultConfigurationName = Release;
		};
/* End XCConfigurationList section */
	};
	rootObject = D4D5B4DF242EBB1600CAB6E4 /* Project object */;
}<|MERGE_RESOLUTION|>--- conflicted
+++ resolved
@@ -97,15 +97,13 @@
 /* End PBXCopyFilesBuildPhase section */
 
 /* Begin PBXFileReference section */
-<<<<<<< HEAD
+
 		1C61A1492445549B007EC692 /* ExperiencePlatformEvent.swift */ = {isa = PBXFileReference; fileEncoding = 4; lastKnownFileType = sourcecode.swift; path = ExperiencePlatformEvent.swift; sourceTree = "<group>"; };
 		1C84325A244A19B10013F9CE /* XDMProtocols.swift */ = {isa = PBXFileReference; lastKnownFileType = sourcecode.swift; path = XDMProtocols.swift; sourceTree = "<group>"; };
 		1C84325E244A19EF0013F9CE /* XDMFormatters.swift */ = {isa = PBXFileReference; lastKnownFileType = sourcecode.swift; path = XDMFormatters.swift; sourceTree = "<group>"; };
-=======
 		125A7C7C99BD76D8EB7F3CF2 /* Pods_functionalTests.framework */ = {isa = PBXFileReference; explicitFileType = wrapper.framework; includeInIndex = 0; path = Pods_functionalTests.framework; sourceTree = BUILT_PRODUCTS_DIR; };
 		3662B352FBD358A245918768 /* Pods-functionalTests.release.xcconfig */ = {isa = PBXFileReference; includeInIndex = 1; lastKnownFileType = text.xcconfig; name = "Pods-functionalTests.release.xcconfig"; path = "Target Support Files/Pods-functionalTests/Pods-functionalTests.release.xcconfig"; sourceTree = "<group>"; };
 		4C365863D368C0AFF47F3654 /* Pods-functionalTests.debug.xcconfig */ = {isa = PBXFileReference; includeInIndex = 1; lastKnownFileType = text.xcconfig; name = "Pods-functionalTests.debug.xcconfig"; path = "Target Support Files/Pods-functionalTests/Pods-functionalTests.debug.xcconfig"; sourceTree = "<group>"; };
->>>>>>> dff2ab88
 		4D26EF3DA5C26AE13A39116B /* Pods-AEPCommerceDemoApp.release.xcconfig */ = {isa = PBXFileReference; includeInIndex = 1; lastKnownFileType = text.xcconfig; name = "Pods-AEPCommerceDemoApp.release.xcconfig"; path = "Target Support Files/Pods-AEPCommerceDemoApp/Pods-AEPCommerceDemoApp.release.xcconfig"; sourceTree = "<group>"; };
 		6A1813E6A4ABDA07B5B9268F /* Pods_unitTests.framework */ = {isa = PBXFileReference; explicitFileType = wrapper.framework; includeInIndex = 0; path = Pods_unitTests.framework; sourceTree = BUILT_PRODUCTS_DIR; };
 		823119B68364F1FF445EB197 /* Pods-AEPDemoAppSwiftUI.release.xcconfig */ = {isa = PBXFileReference; includeInIndex = 1; lastKnownFileType = text.xcconfig; name = "Pods-AEPDemoAppSwiftUI.release.xcconfig"; path = "Target Support Files/Pods-AEPDemoAppSwiftUI/Pods-AEPDemoAppSwiftUI.release.xcconfig"; sourceTree = "<group>"; };
@@ -298,12 +296,10 @@
 		D4D5B4E9242EBB1600CAB6E4 /* src */ = {
 			isa = PBXGroup;
 			children = (
-<<<<<<< HEAD
+
 				1C61A1492445549B007EC692 /* ExperiencePlatformEvent.swift */,
-=======
 				BF947F9A2441811E0057A6CC /* services */,
 				BF947F89243F9C9E0057A6CC /* util */,
->>>>>>> dff2ab88
 				D4D5B4EA242EBB1600CAB6E4 /* ACPExperiencePlatform.swift */,
 				BF947F63243565CC0057A6CC /* ExperiencePlatformConstants.swift */,
 				BF947F62243565CC0057A6CC /* ExperiencePlatformInternal.swift */,
@@ -718,17 +714,14 @@
 				BF947F99244150530057A6CC /* KeyValueStore.swift in Sources */,
 				BF947F64243565CC0057A6CC /* ExperiencePlatformInternal.swift in Sources */,
 				D4D5B4EB242EBB1600CAB6E4 /* ACPExperiencePlatform.swift in Sources */,
-<<<<<<< HEAD
 				1C61A14A2445549B007EC692 /* ExperiencePlatformEvent.swift in Sources */,
 				1C84325B244A19B10013F9CE /* XDMProtocols.swift in Sources */,
 				1C84325F244A19EF0013F9CE /* XDMFormatters.swift in Sources */,
-=======
 				BF947F8F2440F0940057A6CC /* StateMetadata.swift in Sources */,
 				BF947F65243565CC0057A6CC /* ExperiencePlatformConstants.swift in Sources */,
 				BF947F76243BDECA0057A6CC /* ExperiencePlatformExtensionResponseListener.swift in Sources */,
 				BF947F9724414F890057A6CC /* NamedUserDefaultsStore.swift in Sources */,
 				BF947F78243BE16C0057A6CC /* EdgeRequest.swift in Sources */,
->>>>>>> dff2ab88
 			);
 			runOnlyForDeploymentPostprocessing = 0;
 		};

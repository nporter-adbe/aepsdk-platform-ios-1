// !$*UTF8*$!
{
	archiveVersion = 1;
	classes = {
	};
	objectVersion = 52;
	objects = {

/* Begin PBXBuildFile section */
		08EE08DDEF3AEDD66F2AF1F5 /* Pods_AEPDemoAppSwiftUI.framework in Frameworks */ = {isa = PBXBuildFile; fileRef = E86839D247B892A9E7009E14 /* Pods_AEPDemoAppSwiftUI.framework */; };
		18CA4103E169F16CBD0D72C6 /* Pods_unitTests.framework in Frameworks */ = {isa = PBXBuildFile; fileRef = 62805643391CBF791F1E5668 /* Pods_unitTests.framework */; };
		1C107BFA2470319A009582FA /* CheckOutViewController.swift in Sources */ = {isa = PBXBuildFile; fileRef = 1C107BF82470319A009582FA /* CheckOutViewController.swift */; };
		1C107BFC2472ED1A009582FA /* UIViewControllerSnackBar.swift in Sources */ = {isa = PBXBuildFile; fileRef = 1C107BFB2472ED1A009582FA /* UIViewControllerSnackBar.swift */; };
		1C107C0024737FA1009582FA /* AEPDemoConstants.swift in Sources */ = {isa = PBXBuildFile; fileRef = 1C107BFF24737FA1009582FA /* AEPDemoConstants.swift */; };
		1C107C05247436A6009582FA /* GriffonViewController.swift in Sources */ = {isa = PBXBuildFile; fileRef = 1CA50BB9244E07DB00683A8E /* GriffonViewController.swift */; };
		1CA50BAF244D32C000683A8E /* ShoppingCart.swift in Sources */ = {isa = PBXBuildFile; fileRef = 1CA50BAD244D32C000683A8E /* ShoppingCart.swift */; };
		1CA50BB2244D337F00683A8E /* Product.swift in Sources */ = {isa = PBXBuildFile; fileRef = 1CA50BB0244D337F00683A8E /* Product.swift */; };
		1CA50BB5244D36C500683A8E /* CartItem.swift in Sources */ = {isa = PBXBuildFile; fileRef = 1CA50BB3244D36C500683A8E /* CartItem.swift */; };
		1CB57B262460F2B6000B2DA5 /* ACPExperiencePlatformTests.swift in Sources */ = {isa = PBXBuildFile; fileRef = 1CB57B242460EF0C000B2DA5 /* ACPExperiencePlatformTests.swift */; };
		1CB57D1E2462CCF7000B2DA5 /* libxdmlib.a in Frameworks */ = {isa = PBXBuildFile; fileRef = 1CB579D1245DFA81000B2DA5 /* libxdmlib.a */; };
		1CB57DDD2464C5A6000B2DA5 /* ProductListAdds.swift in Sources */ = {isa = PBXBuildFile; fileRef = 1CB57DBA2464C5A4000B2DA5 /* ProductListAdds.swift */; };
		1CB57DDE2464C5A6000B2DA5 /* Environment.swift in Sources */ = {isa = PBXBuildFile; fileRef = 1CB57DBB2464C5A4000B2DA5 /* Environment.swift */; };
		1CB57DDF2464C5A6000B2DA5 /* ProductListItemsItem.swift in Sources */ = {isa = PBXBuildFile; fileRef = 1CB57DBC2464C5A4000B2DA5 /* ProductListItemsItem.swift */; };
		1CB57DE02464C5A6000B2DA5 /* MobileSDKPlatformEventSchema.swift in Sources */ = {isa = PBXBuildFile; fileRef = 1CB57DBD2464C5A4000B2DA5 /* MobileSDKPlatformEventSchema.swift */; };
		1CB57DE12464C5A6000B2DA5 /* ProductListReopens.swift in Sources */ = {isa = PBXBuildFile; fileRef = 1CB57DBE2464C5A4000B2DA5 /* ProductListReopens.swift */; };
		1CB57DE22464C5A6000B2DA5 /* Geo.swift in Sources */ = {isa = PBXBuildFile; fileRef = 1CB57DBF2464C5A4000B2DA5 /* Geo.swift */; };
		1CB57DE32464C5A6000B2DA5 /* ConnectionType.swift in Sources */ = {isa = PBXBuildFile; fileRef = 1CB57DC02464C5A4000B2DA5 /* ConnectionType.swift */; };
		1CB57DE42464C5A6000B2DA5 /* Checkouts.swift in Sources */ = {isa = PBXBuildFile; fileRef = 1CB57DC12464C5A4000B2DA5 /* Checkouts.swift */; };
		1CB57DE52464C5A6000B2DA5 /* ProductListRemovals.swift in Sources */ = {isa = PBXBuildFile; fileRef = 1CB57DC22464C5A4000B2DA5 /* ProductListRemovals.swift */; };
		1CB57DE62464C5A6000B2DA5 /* Upgrades.swift in Sources */ = {isa = PBXBuildFile; fileRef = 1CB57DC32464C5A4000B2DA5 /* Upgrades.swift */; };
		1CB57DE72464C5A6000B2DA5 /* PlaceContext.swift in Sources */ = {isa = PBXBuildFile; fileRef = 1CB57DC42464C5A4000B2DA5 /* PlaceContext.swift */; };
		1CB57DE82464C5A6000B2DA5 /* ScreenOrientation.swift in Sources */ = {isa = PBXBuildFile; fileRef = 1CB57DC52464C5A4000B2DA5 /* ScreenOrientation.swift */; };
		1CB57DE92464C5A6000B2DA5 /* ProductListViews.swift in Sources */ = {isa = PBXBuildFile; fileRef = 1CB57DC62464C5A4000B2DA5 /* ProductListViews.swift */; };
		1CB57DEA2464C5A6000B2DA5 /* Device.swift in Sources */ = {isa = PBXBuildFile; fileRef = 1CB57DC72464C5A4000B2DA5 /* Device.swift */; };
		1CB57DEB2464C5A6000B2DA5 /* CartAbandons.swift in Sources */ = {isa = PBXBuildFile; fileRef = 1CB57DC82464C5A4000B2DA5 /* CartAbandons.swift */; };
		1CB57DEC2464C5A6000B2DA5 /* InStorePurchase.swift in Sources */ = {isa = PBXBuildFile; fileRef = 1CB57DC92464C5A4000B2DA5 /* InStorePurchase.swift */; };
		1CB57DED2464C5A6000B2DA5 /* Application.swift in Sources */ = {isa = PBXBuildFile; fileRef = 1CB57DCA2464C5A4000B2DA5 /* Application.swift */; };
		1CB57DEE2464C5A6000B2DA5 /* AuthenticatedState.swift in Sources */ = {isa = PBXBuildFile; fileRef = 1CB57DCB2464C5A5000B2DA5 /* AuthenticatedState.swift */; };
		1CB57DEF2464C5A6000B2DA5 /* FirstLaunches.swift in Sources */ = {isa = PBXBuildFile; fileRef = 1CB57DCC2464C5A5000B2DA5 /* FirstLaunches.swift */; };
		1CB57DF02464C5A6000B2DA5 /* Crashes.swift in Sources */ = {isa = PBXBuildFile; fileRef = 1CB57DCD2464C5A5000B2DA5 /* Crashes.swift */; };
		1CB57DF12464C5A6000B2DA5 /* BrowserDetails.swift in Sources */ = {isa = PBXBuildFile; fileRef = 1CB57DCE2464C5A5000B2DA5 /* BrowserDetails.swift */; };
		1CB57DF22464C5A6000B2DA5 /* FeatureUsages.swift in Sources */ = {isa = PBXBuildFile; fileRef = 1CB57DCF2464C5A5000B2DA5 /* FeatureUsages.swift */; };
		1CB57DF32464C5A6000B2DA5 /* ApplicationCloses.swift in Sources */ = {isa = PBXBuildFile; fileRef = 1CB57DD02464C5A5000B2DA5 /* ApplicationCloses.swift */; };
		1CB57DF42464C5A6000B2DA5 /* Installs.swift in Sources */ = {isa = PBXBuildFile; fileRef = 1CB57DD12464C5A5000B2DA5 /* Installs.swift */; };
		1CB57DF52464C5A6000B2DA5 /* Launches.swift in Sources */ = {isa = PBXBuildFile; fileRef = 1CB57DD22464C5A5000B2DA5 /* Launches.swift */; };
		1CB57DF62464C5A6000B2DA5 /* PaymentsItem.swift in Sources */ = {isa = PBXBuildFile; fileRef = 1CB57DD32464C5A5000B2DA5 /* PaymentsItem.swift */; };
		1CB57DF72464C5A6000B2DA5 /* ProductViews.swift in Sources */ = {isa = PBXBuildFile; fileRef = 1CB57DD42464C5A5000B2DA5 /* ProductViews.swift */; };
		1CB57DF82464C5A6000B2DA5 /* SaveForLaters.swift in Sources */ = {isa = PBXBuildFile; fileRef = 1CB57DD52464C5A5000B2DA5 /* SaveForLaters.swift */; };
		1CB57DF92464C5A6000B2DA5 /* Commerce.swift in Sources */ = {isa = PBXBuildFile; fileRef = 1CB57DD62464C5A5000B2DA5 /* Commerce.swift */; };
		1CB57DFA2464C5A6000B2DA5 /* ProductListOpens.swift in Sources */ = {isa = PBXBuildFile; fileRef = 1CB57DD72464C5A5000B2DA5 /* ProductListOpens.swift */; };
		1CB57DFB2464C5A6000B2DA5 /* Type.swift in Sources */ = {isa = PBXBuildFile; fileRef = 1CB57DD82464C5A5000B2DA5 /* Type.swift */; };
		1CB57DFC2464C5A6000B2DA5 /* Purchases.swift in Sources */ = {isa = PBXBuildFile; fileRef = 1CB57DD92464C5A6000B2DA5 /* Purchases.swift */; };
		1CB57DFD2464C5A6000B2DA5 /* Items.swift in Sources */ = {isa = PBXBuildFile; fileRef = 1CB57DDA2464C5A6000B2DA5 /* Items.swift */; };
		1CB57DFE2464C5A6000B2DA5 /* Order.swift in Sources */ = {isa = PBXBuildFile; fileRef = 1CB57DDB2464C5A6000B2DA5 /* Order.swift */; };
		1CB57E012464C818000B2DA5 /* product_list_colors.json in Resources */ = {isa = PBXBuildFile; fileRef = 1CA50AC1244B292E00683A8E /* product_list_colors.json */; };
		1CB57E022464C818000B2DA5 /* ProductData.swift in Sources */ = {isa = PBXBuildFile; fileRef = 1CA50AB5244B254B00683A8E /* ProductData.swift */; };
		1CB57E032464C818000B2DA5 /* ProductDataLoader.swift in Sources */ = {isa = PBXBuildFile; fileRef = 1CA50AB6244B254B00683A8E /* ProductDataLoader.swift */; };
		1CB57E042464C818000B2DA5 /* AppDelegate.swift in Sources */ = {isa = PBXBuildFile; fileRef = D4D5B5982433F9C300CAB6E4 /* AppDelegate.swift */; };
		1CB57E052464C818000B2DA5 /* HomeViewController.swift in Sources */ = {isa = PBXBuildFile; fileRef = D4D5B59C2433F9C300CAB6E4 /* HomeViewController.swift */; };
		1CB57E062464C818000B2DA5 /* ProductViewController.swift in Sources */ = {isa = PBXBuildFile; fileRef = 1CA50AC4244B3E9C00683A8E /* ProductViewController.swift */; };
		1CB57E072464C818000B2DA5 /* CartViewController.swift in Sources */ = {isa = PBXBuildFile; fileRef = 1CA50BB6244E00CF00683A8E /* CartViewController.swift */; };
		1CB57E082464C818000B2DA5 /* ShoppingItemCell.swift in Sources */ = {isa = PBXBuildFile; fileRef = 1CCD27C12455FC3500E912B2 /* ShoppingItemCell.swift */; };
		1CCD27C62458CB2300E912B2 /* ExperiencePlatformEvent.swift in Sources */ = {isa = PBXBuildFile; fileRef = 1CCD27C52458CB2300E912B2 /* ExperiencePlatformEvent.swift */; };
		1CCD27D424592B2800E912B2 /* XDMProtocols.swift in Sources */ = {isa = PBXBuildFile; fileRef = 1CCD27CF24592B2800E912B2 /* XDMProtocols.swift */; };
		1CCD27D82459EEB900E912B2 /* XDMFormattersTests.swift in Sources */ = {isa = PBXBuildFile; fileRef = 1CCD27C72458CB8000E912B2 /* XDMFormattersTests.swift */; };
		1CCD27DC245A240F00E912B2 /* ExperiencePlatformEventTests.swift in Sources */ = {isa = PBXBuildFile; fileRef = 1CCD27C82458CB8000E912B2 /* ExperiencePlatformEventTests.swift */; };
		1CCD27DE245A254D00E912B2 /* XDMFormatters.swift in Sources */ = {isa = PBXBuildFile; fileRef = 1CCD27CE24592B2800E912B2 /* XDMFormatters.swift */; };
		1CE2B0852468619F00B4F36A /* ADBMobileConfig.json in Resources */ = {isa = PBXBuildFile; fileRef = 1CE2B0842468619E00B4F36A /* ADBMobileConfig.json */; };
		2141891A2436663A00907D0A /* AEPNetworkService.swift in Sources */ = {isa = PBXBuildFile; fileRef = 214189182436663A00907D0A /* AEPNetworkService.swift */; };
		4C7AFF5EDBE1DEEC5D6E959E /* Pods_ACPExperiencePlatform.framework in Frameworks */ = {isa = PBXBuildFile; fileRef = B477A1BB4F9729DF13F86322 /* Pods_ACPExperiencePlatform.framework */; };
		6D748A730E070AC21AC0B81C /* Pods_functionalTests.framework in Frameworks */ = {isa = PBXBuildFile; fileRef = 2A9F51B938A1963977636559 /* Pods_functionalTests.framework */; };
		9C06BE6106C81A4F46C8ACCA /* Pods_functionalTestsConfig.framework in Frameworks */ = {isa = PBXBuildFile; fileRef = 299B2D94D89996E19291215F /* Pods_functionalTestsConfig.framework */; };
		BF0C092A2461209900892B5D /* FunctionalTestsWithNoConfiguration.swift in Sources */ = {isa = PBXBuildFile; fileRef = BF0C092324608EEC00892B5D /* FunctionalTestsWithNoConfiguration.swift */; };
		BF0C092D2461209900892B5D /* libACPExperiencePlatform.a in Frameworks */ = {isa = PBXBuildFile; fileRef = D4D5B4E7242EBB1600CAB6E4 /* libACPExperiencePlatform.a */; platformFilter = ios; };
		BF0C0935246120B200892B5D /* NetworkResponseHandlerFunctionalTests.swift in Sources */ = {isa = PBXBuildFile; fileRef = D4D5B53524325AB700CAB6E4 /* NetworkResponseHandlerFunctionalTests.swift */; };
		BF0C09452465382000892B5D /* MonitorExtension.swift in Sources */ = {isa = PBXBuildFile; fileRef = BF0C09442465382000892B5D /* MonitorExtension.swift */; };
		BF0C09462465382000892B5D /* MonitorExtension.swift in Sources */ = {isa = PBXBuildFile; fileRef = BF0C09442465382000892B5D /* MonitorExtension.swift */; };
		BF0C09482465E42100892B5D /* TestableExperiencePlatformInternal.swift in Sources */ = {isa = PBXBuildFile; fileRef = BF0C09472465E42100892B5D /* TestableExperiencePlatformInternal.swift */; };
		BF0C09492465E42100892B5D /* TestableExperiencePlatformInternal.swift in Sources */ = {isa = PBXBuildFile; fileRef = BF0C09472465E42100892B5D /* TestableExperiencePlatformInternal.swift */; };
		BF947F64243565CC0057A6CC /* ExperiencePlatformInternal.swift in Sources */ = {isa = PBXBuildFile; fileRef = BF947F62243565CC0057A6CC /* ExperiencePlatformInternal.swift */; platformFilter = ios; };
		BF947F65243565CC0057A6CC /* ExperiencePlatformConstants.swift in Sources */ = {isa = PBXBuildFile; fileRef = BF947F63243565CC0057A6CC /* ExperiencePlatformConstants.swift */; platformFilter = ios; };
		BF947F6824366A210057A6CC /* ExperiencePlatformExtensionRequestListener.swift in Sources */ = {isa = PBXBuildFile; fileRef = BF947F6724366A210057A6CC /* ExperiencePlatformExtensionRequestListener.swift */; platformFilter = ios; };
		BF947F72243BA0BB0057A6CC /* KonductorConfig.swift in Sources */ = {isa = PBXBuildFile; fileRef = BF947F71243BA0BA0057A6CC /* KonductorConfig.swift */; };
		BF947F74243BA0E10057A6CC /* KonductorConfigTests.swift in Sources */ = {isa = PBXBuildFile; fileRef = BF947F73243BA0E10057A6CC /* KonductorConfigTests.swift */; };
		BF947F76243BDECA0057A6CC /* ExperiencePlatformExtensionResponseListener.swift in Sources */ = {isa = PBXBuildFile; fileRef = BF947F75243BDECA0057A6CC /* ExperiencePlatformExtensionResponseListener.swift */; };
		BF947F78243BE16C0057A6CC /* EdgeRequest.swift in Sources */ = {isa = PBXBuildFile; fileRef = BF947F77243BE16C0057A6CC /* EdgeRequest.swift */; };
		BF947F7A243BE3C00057A6CC /* RequestMetadata.swift in Sources */ = {isa = PBXBuildFile; fileRef = BF947F79243BE3C00057A6CC /* RequestMetadata.swift */; };
		BF947F7C243E75E70057A6CC /* RequestBuilder.swift in Sources */ = {isa = PBXBuildFile; fileRef = BF947F7B243E75E60057A6CC /* RequestBuilder.swift */; };
		BF947F7E243EA1300057A6CC /* RequestBuilderTests.swift in Sources */ = {isa = PBXBuildFile; fileRef = BF947F7D243EA1300057A6CC /* RequestBuilderTests.swift */; };
		BF947F80243EF79D0057A6CC /* IdentityMap.swift in Sources */ = {isa = PBXBuildFile; fileRef = BF947F7F243EF79D0057A6CC /* IdentityMap.swift */; };
		BF947F82243F05BF0057A6CC /* IdentityMapTests.swift in Sources */ = {isa = PBXBuildFile; fileRef = BF947F81243F05BF0057A6CC /* IdentityMapTests.swift */; };
		BF947F84243F0D8A0057A6CC /* RequestContextData.swift in Sources */ = {isa = PBXBuildFile; fileRef = BF947F83243F0D8A0057A6CC /* RequestContextData.swift */; };
		BF947F86243F24570057A6CC /* StoreResponsePayload.swift in Sources */ = {isa = PBXBuildFile; fileRef = BF947F85243F24570057A6CC /* StoreResponsePayload.swift */; };
		BF947F88243F2EF70057A6CC /* StoreResponsePayloadTests.swift in Sources */ = {isa = PBXBuildFile; fileRef = BF947F87243F2EF70057A6CC /* StoreResponsePayloadTests.swift */; };
		BF947F8B243F9CCE0057A6CC /* AnyCodable.swift in Sources */ = {isa = PBXBuildFile; fileRef = BF947F8A243F9CCE0057A6CC /* AnyCodable.swift */; };
		BF947F8D244029040057A6CC /* OperationQueue.swift in Sources */ = {isa = PBXBuildFile; fileRef = BF947F8C244029040057A6CC /* OperationQueue.swift */; };
		BF947F8F2440F0940057A6CC /* StateMetadata.swift in Sources */ = {isa = PBXBuildFile; fileRef = BF947F8E2440F0940057A6CC /* StateMetadata.swift */; };
		BF947F912440F6660057A6CC /* StateMetadataTests.swift in Sources */ = {isa = PBXBuildFile; fileRef = BF947F902440F6660057A6CC /* StateMetadataTests.swift */; };
		BF947F93244126D70057A6CC /* StoreResponsePayloadManager.swift in Sources */ = {isa = PBXBuildFile; fileRef = BF947F92244126D70057A6CC /* StoreResponsePayloadManager.swift */; };
		BF947F9724414F890057A6CC /* NamedUserDefaultsStore.swift in Sources */ = {isa = PBXBuildFile; fileRef = BF947F9624414F890057A6CC /* NamedUserDefaultsStore.swift */; };
		BF947F99244150530057A6CC /* KeyValueStore.swift in Sources */ = {isa = PBXBuildFile; fileRef = BF947F98244150530057A6CC /* KeyValueStore.swift */; };
		BF947F9D244181FF0057A6CC /* MockKeyValueStore.swift in Sources */ = {isa = PBXBuildFile; fileRef = BF947F9C244181FF0057A6CC /* MockKeyValueStore.swift */; };
		BF947F9E244182B30057A6CC /* StoreResponsePayloadManagerTests.swift in Sources */ = {isa = PBXBuildFile; fileRef = BF947F9424414E3E0057A6CC /* StoreResponsePayloadManagerTests.swift */; };
		BF947FA0244569190057A6CC /* EdgeRequestTests.swift in Sources */ = {isa = PBXBuildFile; fileRef = BF947F9F244569190057A6CC /* EdgeRequestTests.swift */; };
		BF947FA2244587520057A6CC /* TestUtils.swift in Sources */ = {isa = PBXBuildFile; fileRef = BF947FA1244587520057A6CC /* TestUtils.swift */; };
		BF947FA4244613FB0057A6CC /* RequestMetadataTests.swift in Sources */ = {isa = PBXBuildFile; fileRef = BF947FA3244613FB0057A6CC /* RequestMetadataTests.swift */; };
		BF947FA6244619E80057A6CC /* RequestContextDataTests.swift in Sources */ = {isa = PBXBuildFile; fileRef = BF947FA5244619E80057A6CC /* RequestContextDataTests.swift */; };
		D4000F312459E2080052C536 /* NetworkResponseHandler.swift in Sources */ = {isa = PBXBuildFile; fileRef = D4000F302459E2080052C536 /* NetworkResponseHandler.swift */; };
		D4000F332459E2300052C536 /* ExperiencePlatformNetworkService.swift in Sources */ = {isa = PBXBuildFile; fileRef = D4000F322459E2300052C536 /* ExperiencePlatformNetworkService.swift */; };
		D4000F35245A53FB0052C536 /* ExperiencePlatformNetworkServiceTests.swift in Sources */ = {isa = PBXBuildFile; fileRef = D4000F34245A53FB0052C536 /* ExperiencePlatformNetworkServiceTests.swift */; };
		D4000F37245B7E200052C536 /* NetworkResponseCallback.swift in Sources */ = {isa = PBXBuildFile; fileRef = D4000F36245B7E200052C536 /* NetworkResponseCallback.swift */; };
		D42B86BE2449007500A4E13B /* HttpMethod.swift in Sources */ = {isa = PBXBuildFile; fileRef = D42B86BD2449007500A4E13B /* HttpMethod.swift */; };
		D42B86C0244900A100A4E13B /* HttpConnection.swift in Sources */ = {isa = PBXBuildFile; fileRef = D42B86BF244900A100A4E13B /* HttpConnection.swift */; };
		D42B86C2244900C700A4E13B /* NetworkRequest.swift in Sources */ = {isa = PBXBuildFile; fileRef = D42B86C1244900C700A4E13B /* NetworkRequest.swift */; };
		D42B86C62449013200A4E13B /* NetworkService.swift in Sources */ = {isa = PBXBuildFile; fileRef = D42B86C52449013200A4E13B /* NetworkService.swift */; };
		D42FB8D224610A0000E9321C /* ResponseCallback.swift in Sources */ = {isa = PBXBuildFile; fileRef = D42FB8D124610A0000E9321C /* ResponseCallback.swift */; };
		D42FB8D424610F3C00E9321C /* ResponseCallbackHandler.swift in Sources */ = {isa = PBXBuildFile; fileRef = D42FB8D324610F3C00E9321C /* ResponseCallbackHandler.swift */; };
		D42FB8DB246261E600E9321C /* EdgeResponse.swift in Sources */ = {isa = PBXBuildFile; fileRef = D42FB8DA246261E600E9321C /* EdgeResponse.swift */; };
		D42FB8DF24635B6200E9321C /* AEPServiceProvider.swift in Sources */ = {isa = PBXBuildFile; fileRef = D42FB8DE24635B6200E9321C /* AEPServiceProvider.swift */; };
		D42FB8E124635FA200E9321C /* MockResponseCallback.swift in Sources */ = {isa = PBXBuildFile; fileRef = D42FB8E024635FA200E9321C /* MockResponseCallback.swift */; };
		D46553ED2469FBE100A150E2 /* ExperiencePlatformResponseHandler.swift in Sources */ = {isa = PBXBuildFile; fileRef = D46553EC2469FBE100A150E2 /* ExperiencePlatformResponseHandler.swift */; };
		D46553EF246A046800A150E2 /* ThreadSafeDictionary.swift in Sources */ = {isa = PBXBuildFile; fileRef = D46553EE246A046800A150E2 /* ThreadSafeDictionary.swift */; };
		D46553F1246A123900A150E2 /* RequestCallbackHandlerTests.swift in Sources */ = {isa = PBXBuildFile; fileRef = D46553F0246A123900A150E2 /* RequestCallbackHandlerTests.swift */; };
		D46553F3246A138800A150E2 /* MockExperiencePlatformResponseHandler.swift in Sources */ = {isa = PBXBuildFile; fileRef = D46553F2246A138800A150E2 /* MockExperiencePlatformResponseHandler.swift */; };
		D46553F5246A2C7900A150E2 /* DemoResponseHandler.swift in Sources */ = {isa = PBXBuildFile; fileRef = D46553F4246A2C7900A150E2 /* DemoResponseHandler.swift */; };
		D46553F7246A384900A150E2 /* NetworkResponseHandlerTests.swift in Sources */ = {isa = PBXBuildFile; fileRef = D46553F6246A384900A150E2 /* NetworkResponseHandlerTests.swift */; };
		D46553F9246B43B900A150E2 /* EdgeEventHandle.swift in Sources */ = {isa = PBXBuildFile; fileRef = D46553F8246B43B900A150E2 /* EdgeEventHandle.swift */; };
		D46553FB246B6FBC00A150E2 /* EdgeEventError.swift in Sources */ = {isa = PBXBuildFile; fileRef = D46553FA246B6FBC00A150E2 /* EdgeEventError.swift */; };
		D4655400246CBF5E00A150E2 /* FunctionalTestBase.swift in Sources */ = {isa = PBXBuildFile; fileRef = D46553FC246C9D1700A150E2 /* FunctionalTestBase.swift */; };
		D4655402246CD0B000A150E2 /* InstrumentedExtension.swift in Sources */ = {isa = PBXBuildFile; fileRef = D4655401246CD0B000A150E2 /* InstrumentedExtension.swift */; };
		D4655404246DF3FD00A150E2 /* TestUtils.swift in Sources */ = {isa = PBXBuildFile; fileRef = BF947FA1244587520057A6CC /* TestUtils.swift */; };
		D4655405246DF56000A150E2 /* TestUtils.swift in Sources */ = {isa = PBXBuildFile; fileRef = BF947FA1244587520057A6CC /* TestUtils.swift */; };
		D4655407246DF6DB00A150E2 /* FunctionalTestUtils.swift in Sources */ = {isa = PBXBuildFile; fileRef = D4655406246DF6DB00A150E2 /* FunctionalTestUtils.swift */; };
		D4655408246DF6DB00A150E2 /* FunctionalTestUtils.swift in Sources */ = {isa = PBXBuildFile; fileRef = D4655406246DF6DB00A150E2 /* FunctionalTestUtils.swift */; };
		D465540F24730E3900A150E2 /* IdentityMap.swift in Sources */ = {isa = PBXBuildFile; fileRef = D465540E24730E3900A150E2 /* IdentityMap.swift */; };
		D465541024730ED200A150E2 /* libACPExperiencePlatform.a in Frameworks */ = {isa = PBXBuildFile; fileRef = D4D5B4E7242EBB1600CAB6E4 /* libACPExperiencePlatform.a */; };
		D4D5B4EB242EBB1600CAB6E4 /* ACPExperiencePlatform.swift in Sources */ = {isa = PBXBuildFile; fileRef = D4D5B4EA242EBB1600CAB6E4 /* ACPExperiencePlatform.swift */; platformFilter = ios; };
		D4D5B5262432599B00CAB6E4 /* libACPExperiencePlatform.a in Frameworks */ = {isa = PBXBuildFile; fileRef = D4D5B4E7242EBB1600CAB6E4 /* libACPExperiencePlatform.a */; platformFilter = ios; };
		D4D5B53824325AB700CAB6E4 /* libACPExperiencePlatform.a in Frameworks */ = {isa = PBXBuildFile; fileRef = D4D5B4E7242EBB1600CAB6E4 /* libACPExperiencePlatform.a */; platformFilter = ios; };
		D4D5B57D2432977F00CAB6E4 /* AppDelegate.swift in Sources */ = {isa = PBXBuildFile; fileRef = D4D5B57C2432977F00CAB6E4 /* AppDelegate.swift */; };
		D4D5B57F2432977F00CAB6E4 /* SceneDelegate.swift in Sources */ = {isa = PBXBuildFile; fileRef = D4D5B57E2432977F00CAB6E4 /* SceneDelegate.swift */; };
		D4D5B5812432977F00CAB6E4 /* ContentView.swift in Sources */ = {isa = PBXBuildFile; fileRef = D4D5B5802432977F00CAB6E4 /* ContentView.swift */; };
		D4D5B5832432977F00CAB6E4 /* Assets.xcassets in Resources */ = {isa = PBXBuildFile; fileRef = D4D5B5822432977F00CAB6E4 /* Assets.xcassets */; };
		D4D5B5862432977F00CAB6E4 /* Preview Assets.xcassets in Resources */ = {isa = PBXBuildFile; fileRef = D4D5B5852432977F00CAB6E4 /* Preview Assets.xcassets */; };
		D4D5B5892432977F00CAB6E4 /* LaunchScreen.storyboard in Resources */ = {isa = PBXBuildFile; fileRef = D4D5B5872432977F00CAB6E4 /* LaunchScreen.storyboard */; };
		D4D5B58F2432979C00CAB6E4 /* libACPExperiencePlatform.a in Frameworks */ = {isa = PBXBuildFile; fileRef = D4D5B4E7242EBB1600CAB6E4 /* libACPExperiencePlatform.a */; };
		D4D5B5A02433F9C300CAB6E4 /* Main.storyboard in Resources */ = {isa = PBXBuildFile; fileRef = D4D5B59E2433F9C300CAB6E4 /* Main.storyboard */; };
		D4D5B5A22433F9C400CAB6E4 /* Assets.xcassets in Resources */ = {isa = PBXBuildFile; fileRef = D4D5B5A12433F9C400CAB6E4 /* Assets.xcassets */; };
		D4D5B5A52433F9C400CAB6E4 /* LaunchScreen.storyboard in Resources */ = {isa = PBXBuildFile; fileRef = D4D5B5A32433F9C400CAB6E4 /* LaunchScreen.storyboard */; };
		D4D5D7D52477397700CC317E /* EdgeEventEncodable.swift in Sources */ = {isa = PBXBuildFile; fileRef = D4D5D7D42477397700CC317E /* EdgeEventEncodable.swift */; };
		D4F06FD52475FDE1003FFEF2 /* NetworkServiceTests.swift in Sources */ = {isa = PBXBuildFile; fileRef = D4F06FD32475FCFD003FFEF2 /* NetworkServiceTests.swift */; };
		D4F74FE72447A8B800379258 /* MockNetworkServiceOverrider.swift in Sources */ = {isa = PBXBuildFile; fileRef = D4F74FE62447A8B800379258 /* MockNetworkServiceOverrider.swift */; };
		D4F74FE92447A92800379258 /* MockURLSession.swift in Sources */ = {isa = PBXBuildFile; fileRef = D4F74FE82447A92800379258 /* MockURLSession.swift */; };
		D4F74FEB2447A94900379258 /* MockTask.swift in Sources */ = {isa = PBXBuildFile; fileRef = D4F74FEA2447A94900379258 /* MockTask.swift */; };
		D6024C66F5272360BD3A2032 /* Pods_AEPCommerceDemoApp.framework in Frameworks */ = {isa = PBXBuildFile; fileRef = 504D36050148CF729114D080 /* Pods_AEPCommerceDemoApp.framework */; };
/* End PBXBuildFile section */

/* Begin PBXContainerItemProxy section */
		1CB57C41246206D1000B2DA5 /* PBXContainerItemProxy */ = {
			isa = PBXContainerItemProxy;
			containerPortal = D4D5B4DF242EBB1600CAB6E4 /* Project object */;
			proxyType = 1;
			remoteGlobalIDString = 1CB579D0245DFA81000B2DA5;
			remoteInfo = xdmlib;
		};
		D465540D24730DC500A150E2 /* PBXContainerItemProxy */ = {
			isa = PBXContainerItemProxy;
			containerPortal = D4D5B4DF242EBB1600CAB6E4 /* Project object */;
			proxyType = 1;
			remoteGlobalIDString = D4D5B4E6242EBB1600CAB6E4;
			remoteInfo = ACPExperiencePlatform;
		};
		D4D5B5272432599B00CAB6E4 /* PBXContainerItemProxy */ = {
			isa = PBXContainerItemProxy;
			containerPortal = D4D5B4DF242EBB1600CAB6E4 /* Project object */;
			proxyType = 1;
			remoteGlobalIDString = D4D5B4E6242EBB1600CAB6E4;
			remoteInfo = ACPExperiencePlatform;
		};
		D4D5B53924325AB700CAB6E4 /* PBXContainerItemProxy */ = {
			isa = PBXContainerItemProxy;
			containerPortal = D4D5B4DF242EBB1600CAB6E4 /* Project object */;
			proxyType = 1;
			remoteGlobalIDString = D4D5B4E6242EBB1600CAB6E4;
			remoteInfo = ACPExperiencePlatform;
		};
/* End PBXContainerItemProxy section */

/* Begin PBXCopyFilesBuildPhase section */
		1C120232246D9CFD00EAF9CA /* Embed Frameworks */ = {
			isa = PBXCopyFilesBuildPhase;
			buildActionMask = 2147483647;
			dstPath = "";
			dstSubfolderSpec = 10;
			files = (
			);
			name = "Embed Frameworks";
			runOnlyForDeploymentPostprocessing = 0;
		};
		1CB579CF245DFA81000B2DA5 /* CopyFiles */ = {
			isa = PBXCopyFilesBuildPhase;
			buildActionMask = 2147483647;
			dstPath = "include/$(PRODUCT_NAME)";
			dstSubfolderSpec = 16;
			files = (
			);
			runOnlyForDeploymentPostprocessing = 0;
		};
		D4D5B4E5242EBB1600CAB6E4 /* CopyFiles */ = {
			isa = PBXCopyFilesBuildPhase;
			buildActionMask = 2147483647;
			dstPath = "include/$(PRODUCT_NAME)";
			dstSubfolderSpec = 16;
			files = (
			);
			runOnlyForDeploymentPostprocessing = 0;
		};
/* End PBXCopyFilesBuildPhase section */

/* Begin PBXFileReference section */
		1C107BF82470319A009582FA /* CheckOutViewController.swift */ = {isa = PBXFileReference; lastKnownFileType = sourcecode.swift; path = CheckOutViewController.swift; sourceTree = "<group>"; };
		1C107BFB2472ED1A009582FA /* UIViewControllerSnackBar.swift */ = {isa = PBXFileReference; lastKnownFileType = sourcecode.swift; path = UIViewControllerSnackBar.swift; sourceTree = "<group>"; };
		1C107BFF24737FA1009582FA /* AEPDemoConstants.swift */ = {isa = PBXFileReference; lastKnownFileType = sourcecode.swift; path = AEPDemoConstants.swift; sourceTree = "<group>"; };
		1CA50AB5244B254B00683A8E /* ProductData.swift */ = {isa = PBXFileReference; fileEncoding = 4; lastKnownFileType = sourcecode.swift; path = ProductData.swift; sourceTree = "<group>"; };
		1CA50AB6244B254B00683A8E /* ProductDataLoader.swift */ = {isa = PBXFileReference; fileEncoding = 4; lastKnownFileType = sourcecode.swift; path = ProductDataLoader.swift; sourceTree = "<group>"; };
		1CA50AC1244B292E00683A8E /* product_list_colors.json */ = {isa = PBXFileReference; fileEncoding = 4; lastKnownFileType = text.json; name = product_list_colors.json; path = Assets/product_list_colors.json; sourceTree = "<group>"; };
		1CA50AC4244B3E9C00683A8E /* ProductViewController.swift */ = {isa = PBXFileReference; lastKnownFileType = sourcecode.swift; path = ProductViewController.swift; sourceTree = "<group>"; };
		1CA50BAD244D32C000683A8E /* ShoppingCart.swift */ = {isa = PBXFileReference; lastKnownFileType = sourcecode.swift; path = ShoppingCart.swift; sourceTree = "<group>"; };
		1CA50BB0244D337F00683A8E /* Product.swift */ = {isa = PBXFileReference; lastKnownFileType = sourcecode.swift; path = Product.swift; sourceTree = "<group>"; };
		1CA50BB3244D36C500683A8E /* CartItem.swift */ = {isa = PBXFileReference; lastKnownFileType = sourcecode.swift; path = CartItem.swift; sourceTree = "<group>"; };
		1CA50BB6244E00CF00683A8E /* CartViewController.swift */ = {isa = PBXFileReference; lastKnownFileType = sourcecode.swift; path = CartViewController.swift; sourceTree = "<group>"; };
		1CA50BB9244E07DB00683A8E /* GriffonViewController.swift */ = {isa = PBXFileReference; lastKnownFileType = sourcecode.swift; path = GriffonViewController.swift; sourceTree = "<group>"; };
		1CB579D1245DFA81000B2DA5 /* libxdmlib.a */ = {isa = PBXFileReference; explicitFileType = archive.ar; includeInIndex = 0; path = libxdmlib.a; sourceTree = BUILT_PRODUCTS_DIR; };
		1CB57B242460EF0C000B2DA5 /* ACPExperiencePlatformTests.swift */ = {isa = PBXFileReference; lastKnownFileType = sourcecode.swift; path = ACPExperiencePlatformTests.swift; sourceTree = "<group>"; };
		1CB57DBA2464C5A4000B2DA5 /* ProductListAdds.swift */ = {isa = PBXFileReference; fileEncoding = 4; lastKnownFileType = sourcecode.swift; path = ProductListAdds.swift; sourceTree = "<group>"; };
		1CB57DBB2464C5A4000B2DA5 /* Environment.swift */ = {isa = PBXFileReference; fileEncoding = 4; lastKnownFileType = sourcecode.swift; path = Environment.swift; sourceTree = "<group>"; };
		1CB57DBC2464C5A4000B2DA5 /* ProductListItemsItem.swift */ = {isa = PBXFileReference; fileEncoding = 4; lastKnownFileType = sourcecode.swift; path = ProductListItemsItem.swift; sourceTree = "<group>"; };
		1CB57DBD2464C5A4000B2DA5 /* MobileSDKPlatformEventSchema.swift */ = {isa = PBXFileReference; fileEncoding = 4; lastKnownFileType = sourcecode.swift; path = MobileSDKPlatformEventSchema.swift; sourceTree = "<group>"; };
		1CB57DBE2464C5A4000B2DA5 /* ProductListReopens.swift */ = {isa = PBXFileReference; fileEncoding = 4; lastKnownFileType = sourcecode.swift; path = ProductListReopens.swift; sourceTree = "<group>"; };
		1CB57DBF2464C5A4000B2DA5 /* Geo.swift */ = {isa = PBXFileReference; fileEncoding = 4; lastKnownFileType = sourcecode.swift; path = Geo.swift; sourceTree = "<group>"; };
		1CB57DC02464C5A4000B2DA5 /* ConnectionType.swift */ = {isa = PBXFileReference; fileEncoding = 4; lastKnownFileType = sourcecode.swift; path = ConnectionType.swift; sourceTree = "<group>"; };
		1CB57DC12464C5A4000B2DA5 /* Checkouts.swift */ = {isa = PBXFileReference; fileEncoding = 4; lastKnownFileType = sourcecode.swift; path = Checkouts.swift; sourceTree = "<group>"; };
		1CB57DC22464C5A4000B2DA5 /* ProductListRemovals.swift */ = {isa = PBXFileReference; fileEncoding = 4; lastKnownFileType = sourcecode.swift; path = ProductListRemovals.swift; sourceTree = "<group>"; };
		1CB57DC32464C5A4000B2DA5 /* Upgrades.swift */ = {isa = PBXFileReference; fileEncoding = 4; lastKnownFileType = sourcecode.swift; path = Upgrades.swift; sourceTree = "<group>"; };
		1CB57DC42464C5A4000B2DA5 /* PlaceContext.swift */ = {isa = PBXFileReference; fileEncoding = 4; lastKnownFileType = sourcecode.swift; path = PlaceContext.swift; sourceTree = "<group>"; };
		1CB57DC52464C5A4000B2DA5 /* ScreenOrientation.swift */ = {isa = PBXFileReference; fileEncoding = 4; lastKnownFileType = sourcecode.swift; path = ScreenOrientation.swift; sourceTree = "<group>"; };
		1CB57DC62464C5A4000B2DA5 /* ProductListViews.swift */ = {isa = PBXFileReference; fileEncoding = 4; lastKnownFileType = sourcecode.swift; path = ProductListViews.swift; sourceTree = "<group>"; };
		1CB57DC72464C5A4000B2DA5 /* Device.swift */ = {isa = PBXFileReference; fileEncoding = 4; lastKnownFileType = sourcecode.swift; path = Device.swift; sourceTree = "<group>"; };
		1CB57DC82464C5A4000B2DA5 /* CartAbandons.swift */ = {isa = PBXFileReference; fileEncoding = 4; lastKnownFileType = sourcecode.swift; path = CartAbandons.swift; sourceTree = "<group>"; };
		1CB57DC92464C5A4000B2DA5 /* InStorePurchase.swift */ = {isa = PBXFileReference; fileEncoding = 4; lastKnownFileType = sourcecode.swift; path = InStorePurchase.swift; sourceTree = "<group>"; };
		1CB57DCA2464C5A4000B2DA5 /* Application.swift */ = {isa = PBXFileReference; fileEncoding = 4; lastKnownFileType = sourcecode.swift; path = Application.swift; sourceTree = "<group>"; };
		1CB57DCB2464C5A5000B2DA5 /* AuthenticatedState.swift */ = {isa = PBXFileReference; fileEncoding = 4; lastKnownFileType = sourcecode.swift; path = AuthenticatedState.swift; sourceTree = "<group>"; };
		1CB57DCC2464C5A5000B2DA5 /* FirstLaunches.swift */ = {isa = PBXFileReference; fileEncoding = 4; lastKnownFileType = sourcecode.swift; path = FirstLaunches.swift; sourceTree = "<group>"; };
		1CB57DCD2464C5A5000B2DA5 /* Crashes.swift */ = {isa = PBXFileReference; fileEncoding = 4; lastKnownFileType = sourcecode.swift; path = Crashes.swift; sourceTree = "<group>"; };
		1CB57DCE2464C5A5000B2DA5 /* BrowserDetails.swift */ = {isa = PBXFileReference; fileEncoding = 4; lastKnownFileType = sourcecode.swift; path = BrowserDetails.swift; sourceTree = "<group>"; };
		1CB57DCF2464C5A5000B2DA5 /* FeatureUsages.swift */ = {isa = PBXFileReference; fileEncoding = 4; lastKnownFileType = sourcecode.swift; path = FeatureUsages.swift; sourceTree = "<group>"; };
		1CB57DD02464C5A5000B2DA5 /* ApplicationCloses.swift */ = {isa = PBXFileReference; fileEncoding = 4; lastKnownFileType = sourcecode.swift; path = ApplicationCloses.swift; sourceTree = "<group>"; };
		1CB57DD12464C5A5000B2DA5 /* Installs.swift */ = {isa = PBXFileReference; fileEncoding = 4; lastKnownFileType = sourcecode.swift; path = Installs.swift; sourceTree = "<group>"; };
		1CB57DD22464C5A5000B2DA5 /* Launches.swift */ = {isa = PBXFileReference; fileEncoding = 4; lastKnownFileType = sourcecode.swift; path = Launches.swift; sourceTree = "<group>"; };
		1CB57DD32464C5A5000B2DA5 /* PaymentsItem.swift */ = {isa = PBXFileReference; fileEncoding = 4; lastKnownFileType = sourcecode.swift; path = PaymentsItem.swift; sourceTree = "<group>"; };
		1CB57DD42464C5A5000B2DA5 /* ProductViews.swift */ = {isa = PBXFileReference; fileEncoding = 4; lastKnownFileType = sourcecode.swift; path = ProductViews.swift; sourceTree = "<group>"; };
		1CB57DD52464C5A5000B2DA5 /* SaveForLaters.swift */ = {isa = PBXFileReference; fileEncoding = 4; lastKnownFileType = sourcecode.swift; path = SaveForLaters.swift; sourceTree = "<group>"; };
		1CB57DD62464C5A5000B2DA5 /* Commerce.swift */ = {isa = PBXFileReference; fileEncoding = 4; lastKnownFileType = sourcecode.swift; path = Commerce.swift; sourceTree = "<group>"; };
		1CB57DD72464C5A5000B2DA5 /* ProductListOpens.swift */ = {isa = PBXFileReference; fileEncoding = 4; lastKnownFileType = sourcecode.swift; path = ProductListOpens.swift; sourceTree = "<group>"; };
		1CB57DD82464C5A5000B2DA5 /* Type.swift */ = {isa = PBXFileReference; fileEncoding = 4; lastKnownFileType = sourcecode.swift; path = Type.swift; sourceTree = "<group>"; };
		1CB57DD92464C5A6000B2DA5 /* Purchases.swift */ = {isa = PBXFileReference; fileEncoding = 4; lastKnownFileType = sourcecode.swift; path = Purchases.swift; sourceTree = "<group>"; };
		1CB57DDA2464C5A6000B2DA5 /* Items.swift */ = {isa = PBXFileReference; fileEncoding = 4; lastKnownFileType = sourcecode.swift; path = Items.swift; sourceTree = "<group>"; };
		1CB57DDB2464C5A6000B2DA5 /* Order.swift */ = {isa = PBXFileReference; fileEncoding = 4; lastKnownFileType = sourcecode.swift; path = Order.swift; sourceTree = "<group>"; };
		1CCD27C12455FC3500E912B2 /* ShoppingItemCell.swift */ = {isa = PBXFileReference; lastKnownFileType = sourcecode.swift; path = ShoppingItemCell.swift; sourceTree = "<group>"; };
		1CCD27C52458CB2300E912B2 /* ExperiencePlatformEvent.swift */ = {isa = PBXFileReference; fileEncoding = 4; lastKnownFileType = sourcecode.swift; path = ExperiencePlatformEvent.swift; sourceTree = "<group>"; };
		1CCD27C72458CB8000E912B2 /* XDMFormattersTests.swift */ = {isa = PBXFileReference; fileEncoding = 4; lastKnownFileType = sourcecode.swift; path = XDMFormattersTests.swift; sourceTree = "<group>"; };
		1CCD27C82458CB8000E912B2 /* ExperiencePlatformEventTests.swift */ = {isa = PBXFileReference; fileEncoding = 4; lastKnownFileType = sourcecode.swift; path = ExperiencePlatformEventTests.swift; sourceTree = "<group>"; };
		1CCD27CE24592B2800E912B2 /* XDMFormatters.swift */ = {isa = PBXFileReference; fileEncoding = 4; lastKnownFileType = sourcecode.swift; path = XDMFormatters.swift; sourceTree = "<group>"; };
		1CCD27CF24592B2800E912B2 /* XDMProtocols.swift */ = {isa = PBXFileReference; fileEncoding = 4; lastKnownFileType = sourcecode.swift; path = XDMProtocols.swift; sourceTree = "<group>"; };
		1CE2B0842468619E00B4F36A /* ADBMobileConfig.json */ = {isa = PBXFileReference; fileEncoding = 4; lastKnownFileType = text.json; name = ADBMobileConfig.json; path = Assets/ADBMobileConfig.json; sourceTree = "<group>"; };
		214189182436663A00907D0A /* AEPNetworkService.swift */ = {isa = PBXFileReference; fileEncoding = 4; lastKnownFileType = sourcecode.swift; path = AEPNetworkService.swift; sourceTree = "<group>"; xcLanguageSpecificationIdentifier = xcode.lang.swift; };
		27992B07DDD37DD414AAABBB /* Pods-functionalTests.release.xcconfig */ = {isa = PBXFileReference; includeInIndex = 1; lastKnownFileType = text.xcconfig; name = "Pods-functionalTests.release.xcconfig"; path = "Target Support Files/Pods-functionalTests/Pods-functionalTests.release.xcconfig"; sourceTree = "<group>"; };
		299B2D94D89996E19291215F /* Pods_functionalTestsConfig.framework */ = {isa = PBXFileReference; explicitFileType = wrapper.framework; includeInIndex = 0; path = Pods_functionalTestsConfig.framework; sourceTree = BUILT_PRODUCTS_DIR; };
		2A9F51B938A1963977636559 /* Pods_functionalTests.framework */ = {isa = PBXFileReference; explicitFileType = wrapper.framework; includeInIndex = 0; path = Pods_functionalTests.framework; sourceTree = BUILT_PRODUCTS_DIR; };
		2FB2E32F03A9005E37BBC05B /* Pods-functionalTests.debug.xcconfig */ = {isa = PBXFileReference; includeInIndex = 1; lastKnownFileType = text.xcconfig; name = "Pods-functionalTests.debug.xcconfig"; path = "Target Support Files/Pods-functionalTests/Pods-functionalTests.debug.xcconfig"; sourceTree = "<group>"; };
		3B00DD0D8027E516378D8B07 /* Pods-functionalTestsConfig.debug.xcconfig */ = {isa = PBXFileReference; includeInIndex = 1; lastKnownFileType = text.xcconfig; name = "Pods-functionalTestsConfig.debug.xcconfig"; path = "Target Support Files/Pods-functionalTestsConfig/Pods-functionalTestsConfig.debug.xcconfig"; sourceTree = "<group>"; };
		504D36050148CF729114D080 /* Pods_AEPCommerceDemoApp.framework */ = {isa = PBXFileReference; explicitFileType = wrapper.framework; includeInIndex = 0; path = Pods_AEPCommerceDemoApp.framework; sourceTree = BUILT_PRODUCTS_DIR; };
		62805643391CBF791F1E5668 /* Pods_unitTests.framework */ = {isa = PBXFileReference; explicitFileType = wrapper.framework; includeInIndex = 0; path = Pods_unitTests.framework; sourceTree = BUILT_PRODUCTS_DIR; };
		76B9EBA5F3B722092244D92A /* Pods-unitTests.release.xcconfig */ = {isa = PBXFileReference; includeInIndex = 1; lastKnownFileType = text.xcconfig; name = "Pods-unitTests.release.xcconfig"; path = "Target Support Files/Pods-unitTests/Pods-unitTests.release.xcconfig"; sourceTree = "<group>"; };
		7BAF171DCE2EB9148D635DC4 /* Pods-ACPExperiencePlatform.debug.xcconfig */ = {isa = PBXFileReference; includeInIndex = 1; lastKnownFileType = text.xcconfig; name = "Pods-ACPExperiencePlatform.debug.xcconfig"; path = "Target Support Files/Pods-ACPExperiencePlatform/Pods-ACPExperiencePlatform.debug.xcconfig"; sourceTree = "<group>"; };
		AB9960EC38354330392EE304 /* Pods-AEPDemoAppSwiftUI.release.xcconfig */ = {isa = PBXFileReference; includeInIndex = 1; lastKnownFileType = text.xcconfig; name = "Pods-AEPDemoAppSwiftUI.release.xcconfig"; path = "Target Support Files/Pods-AEPDemoAppSwiftUI/Pods-AEPDemoAppSwiftUI.release.xcconfig"; sourceTree = "<group>"; };
		ADE77A33494C29240B6DF02E /* Pods-AEPDemoAppSwiftUI.debug.xcconfig */ = {isa = PBXFileReference; includeInIndex = 1; lastKnownFileType = text.xcconfig; name = "Pods-AEPDemoAppSwiftUI.debug.xcconfig"; path = "Target Support Files/Pods-AEPDemoAppSwiftUI/Pods-AEPDemoAppSwiftUI.debug.xcconfig"; sourceTree = "<group>"; };
		B465E6CF2738A9A79586BA7E /* Pods-AEPCommerceDemoApp.debug.xcconfig */ = {isa = PBXFileReference; includeInIndex = 1; lastKnownFileType = text.xcconfig; name = "Pods-AEPCommerceDemoApp.debug.xcconfig"; path = "Target Support Files/Pods-AEPCommerceDemoApp/Pods-AEPCommerceDemoApp.debug.xcconfig"; sourceTree = "<group>"; };
		B477A1BB4F9729DF13F86322 /* Pods_ACPExperiencePlatform.framework */ = {isa = PBXFileReference; explicitFileType = wrapper.framework; includeInIndex = 0; path = Pods_ACPExperiencePlatform.framework; sourceTree = BUILT_PRODUCTS_DIR; };
		BF0C092324608EEC00892B5D /* FunctionalTestsWithNoConfiguration.swift */ = {isa = PBXFileReference; lastKnownFileType = sourcecode.swift; path = FunctionalTestsWithNoConfiguration.swift; sourceTree = "<group>"; };
		BF0C09332461209900892B5D /* functionalTestsConfig.xctest */ = {isa = PBXFileReference; explicitFileType = wrapper.cfbundle; includeInIndex = 0; path = functionalTestsConfig.xctest; sourceTree = BUILT_PRODUCTS_DIR; };
		BF0C09442465382000892B5D /* MonitorExtension.swift */ = {isa = PBXFileReference; lastKnownFileType = sourcecode.swift; path = MonitorExtension.swift; sourceTree = "<group>"; };
		BF0C09472465E42100892B5D /* TestableExperiencePlatformInternal.swift */ = {isa = PBXFileReference; lastKnownFileType = sourcecode.swift; path = TestableExperiencePlatformInternal.swift; sourceTree = "<group>"; };
		BF947F62243565CC0057A6CC /* ExperiencePlatformInternal.swift */ = {isa = PBXFileReference; fileEncoding = 4; lastKnownFileType = sourcecode.swift; path = ExperiencePlatformInternal.swift; sourceTree = "<group>"; };
		BF947F63243565CC0057A6CC /* ExperiencePlatformConstants.swift */ = {isa = PBXFileReference; fileEncoding = 4; lastKnownFileType = sourcecode.swift; path = ExperiencePlatformConstants.swift; sourceTree = "<group>"; };
		BF947F6724366A210057A6CC /* ExperiencePlatformExtensionRequestListener.swift */ = {isa = PBXFileReference; lastKnownFileType = sourcecode.swift; path = ExperiencePlatformExtensionRequestListener.swift; sourceTree = "<group>"; };
		BF947F71243BA0BA0057A6CC /* KonductorConfig.swift */ = {isa = PBXFileReference; fileEncoding = 4; lastKnownFileType = sourcecode.swift; path = KonductorConfig.swift; sourceTree = "<group>"; };
		BF947F73243BA0E10057A6CC /* KonductorConfigTests.swift */ = {isa = PBXFileReference; lastKnownFileType = sourcecode.swift; path = KonductorConfigTests.swift; sourceTree = "<group>"; };
		BF947F75243BDECA0057A6CC /* ExperiencePlatformExtensionResponseListener.swift */ = {isa = PBXFileReference; lastKnownFileType = sourcecode.swift; path = ExperiencePlatformExtensionResponseListener.swift; sourceTree = "<group>"; };
		BF947F77243BE16C0057A6CC /* EdgeRequest.swift */ = {isa = PBXFileReference; lastKnownFileType = sourcecode.swift; path = EdgeRequest.swift; sourceTree = "<group>"; };
		BF947F79243BE3C00057A6CC /* RequestMetadata.swift */ = {isa = PBXFileReference; lastKnownFileType = sourcecode.swift; path = RequestMetadata.swift; sourceTree = "<group>"; };
		BF947F7B243E75E60057A6CC /* RequestBuilder.swift */ = {isa = PBXFileReference; fileEncoding = 4; lastKnownFileType = sourcecode.swift; path = RequestBuilder.swift; sourceTree = "<group>"; };
		BF947F7D243EA1300057A6CC /* RequestBuilderTests.swift */ = {isa = PBXFileReference; lastKnownFileType = sourcecode.swift; path = RequestBuilderTests.swift; sourceTree = "<group>"; };
		BF947F7F243EF79D0057A6CC /* IdentityMap.swift */ = {isa = PBXFileReference; lastKnownFileType = sourcecode.swift; path = IdentityMap.swift; sourceTree = "<group>"; };
		BF947F81243F05BF0057A6CC /* IdentityMapTests.swift */ = {isa = PBXFileReference; lastKnownFileType = sourcecode.swift; path = IdentityMapTests.swift; sourceTree = "<group>"; };
		BF947F83243F0D8A0057A6CC /* RequestContextData.swift */ = {isa = PBXFileReference; lastKnownFileType = sourcecode.swift; path = RequestContextData.swift; sourceTree = "<group>"; };
		BF947F85243F24570057A6CC /* StoreResponsePayload.swift */ = {isa = PBXFileReference; lastKnownFileType = sourcecode.swift; path = StoreResponsePayload.swift; sourceTree = "<group>"; };
		BF947F87243F2EF70057A6CC /* StoreResponsePayloadTests.swift */ = {isa = PBXFileReference; lastKnownFileType = sourcecode.swift; path = StoreResponsePayloadTests.swift; sourceTree = "<group>"; };
		BF947F8A243F9CCE0057A6CC /* AnyCodable.swift */ = {isa = PBXFileReference; lastKnownFileType = sourcecode.swift; path = AnyCodable.swift; sourceTree = "<group>"; };
		BF947F8C244029040057A6CC /* OperationQueue.swift */ = {isa = PBXFileReference; lastKnownFileType = sourcecode.swift; path = OperationQueue.swift; sourceTree = "<group>"; };
		BF947F8E2440F0940057A6CC /* StateMetadata.swift */ = {isa = PBXFileReference; lastKnownFileType = sourcecode.swift; path = StateMetadata.swift; sourceTree = "<group>"; };
		BF947F902440F6660057A6CC /* StateMetadataTests.swift */ = {isa = PBXFileReference; lastKnownFileType = sourcecode.swift; path = StateMetadataTests.swift; sourceTree = "<group>"; };
		BF947F92244126D70057A6CC /* StoreResponsePayloadManager.swift */ = {isa = PBXFileReference; lastKnownFileType = sourcecode.swift; path = StoreResponsePayloadManager.swift; sourceTree = "<group>"; };
		BF947F9424414E3E0057A6CC /* StoreResponsePayloadManagerTests.swift */ = {isa = PBXFileReference; lastKnownFileType = sourcecode.swift; path = StoreResponsePayloadManagerTests.swift; sourceTree = "<group>"; };
		BF947F9624414F890057A6CC /* NamedUserDefaultsStore.swift */ = {isa = PBXFileReference; lastKnownFileType = sourcecode.swift; path = NamedUserDefaultsStore.swift; sourceTree = "<group>"; };
		BF947F98244150530057A6CC /* KeyValueStore.swift */ = {isa = PBXFileReference; lastKnownFileType = sourcecode.swift; path = KeyValueStore.swift; sourceTree = "<group>"; };
		BF947F9C244181FF0057A6CC /* MockKeyValueStore.swift */ = {isa = PBXFileReference; lastKnownFileType = sourcecode.swift; path = MockKeyValueStore.swift; sourceTree = "<group>"; };
		BF947F9F244569190057A6CC /* EdgeRequestTests.swift */ = {isa = PBXFileReference; lastKnownFileType = sourcecode.swift; path = EdgeRequestTests.swift; sourceTree = "<group>"; };
		BF947FA1244587520057A6CC /* TestUtils.swift */ = {isa = PBXFileReference; lastKnownFileType = sourcecode.swift; name = TestUtils.swift; path = ../../../code/testUtilsShared/TestUtils.swift; sourceTree = "<group>"; };
		BF947FA3244613FB0057A6CC /* RequestMetadataTests.swift */ = {isa = PBXFileReference; lastKnownFileType = sourcecode.swift; path = RequestMetadataTests.swift; sourceTree = "<group>"; };
		BF947FA5244619E80057A6CC /* RequestContextDataTests.swift */ = {isa = PBXFileReference; lastKnownFileType = sourcecode.swift; path = RequestContextDataTests.swift; sourceTree = "<group>"; };
		D2D776EBFDA183603FE9E178 /* Pods-unitTests.debug.xcconfig */ = {isa = PBXFileReference; includeInIndex = 1; lastKnownFileType = text.xcconfig; name = "Pods-unitTests.debug.xcconfig"; path = "Target Support Files/Pods-unitTests/Pods-unitTests.debug.xcconfig"; sourceTree = "<group>"; };
		D4000F302459E2080052C536 /* NetworkResponseHandler.swift */ = {isa = PBXFileReference; lastKnownFileType = sourcecode.swift; path = NetworkResponseHandler.swift; sourceTree = "<group>"; };
		D4000F322459E2300052C536 /* ExperiencePlatformNetworkService.swift */ = {isa = PBXFileReference; lastKnownFileType = sourcecode.swift; path = ExperiencePlatformNetworkService.swift; sourceTree = "<group>"; };
		D4000F34245A53FB0052C536 /* ExperiencePlatformNetworkServiceTests.swift */ = {isa = PBXFileReference; lastKnownFileType = sourcecode.swift; path = ExperiencePlatformNetworkServiceTests.swift; sourceTree = "<group>"; };
		D4000F36245B7E200052C536 /* NetworkResponseCallback.swift */ = {isa = PBXFileReference; lastKnownFileType = sourcecode.swift; path = NetworkResponseCallback.swift; sourceTree = "<group>"; };
		D42B86BD2449007500A4E13B /* HttpMethod.swift */ = {isa = PBXFileReference; lastKnownFileType = sourcecode.swift; path = HttpMethod.swift; sourceTree = "<group>"; };
		D42B86BF244900A100A4E13B /* HttpConnection.swift */ = {isa = PBXFileReference; lastKnownFileType = sourcecode.swift; path = HttpConnection.swift; sourceTree = "<group>"; };
		D42B86C1244900C700A4E13B /* NetworkRequest.swift */ = {isa = PBXFileReference; lastKnownFileType = sourcecode.swift; path = NetworkRequest.swift; sourceTree = "<group>"; };
		D42B86C52449013200A4E13B /* NetworkService.swift */ = {isa = PBXFileReference; lastKnownFileType = sourcecode.swift; path = NetworkService.swift; sourceTree = "<group>"; };
		D42FB8D124610A0000E9321C /* ResponseCallback.swift */ = {isa = PBXFileReference; lastKnownFileType = sourcecode.swift; path = ResponseCallback.swift; sourceTree = "<group>"; };
		D42FB8D324610F3C00E9321C /* ResponseCallbackHandler.swift */ = {isa = PBXFileReference; lastKnownFileType = sourcecode.swift; path = ResponseCallbackHandler.swift; sourceTree = "<group>"; };
		D42FB8DA246261E600E9321C /* EdgeResponse.swift */ = {isa = PBXFileReference; lastKnownFileType = sourcecode.swift; path = EdgeResponse.swift; sourceTree = "<group>"; };
		D42FB8DE24635B6200E9321C /* AEPServiceProvider.swift */ = {isa = PBXFileReference; lastKnownFileType = sourcecode.swift; path = AEPServiceProvider.swift; sourceTree = "<group>"; };
		D42FB8E024635FA200E9321C /* MockResponseCallback.swift */ = {isa = PBXFileReference; lastKnownFileType = sourcecode.swift; path = MockResponseCallback.swift; sourceTree = "<group>"; };
		D46553EC2469FBE100A150E2 /* ExperiencePlatformResponseHandler.swift */ = {isa = PBXFileReference; lastKnownFileType = sourcecode.swift; path = ExperiencePlatformResponseHandler.swift; sourceTree = "<group>"; };
		D46553EE246A046800A150E2 /* ThreadSafeDictionary.swift */ = {isa = PBXFileReference; lastKnownFileType = sourcecode.swift; path = ThreadSafeDictionary.swift; sourceTree = "<group>"; };
		D46553F0246A123900A150E2 /* RequestCallbackHandlerTests.swift */ = {isa = PBXFileReference; lastKnownFileType = sourcecode.swift; path = RequestCallbackHandlerTests.swift; sourceTree = "<group>"; };
		D46553F2246A138800A150E2 /* MockExperiencePlatformResponseHandler.swift */ = {isa = PBXFileReference; lastKnownFileType = sourcecode.swift; path = MockExperiencePlatformResponseHandler.swift; sourceTree = "<group>"; };
		D46553F4246A2C7900A150E2 /* DemoResponseHandler.swift */ = {isa = PBXFileReference; lastKnownFileType = sourcecode.swift; path = DemoResponseHandler.swift; sourceTree = "<group>"; };
		D46553F6246A384900A150E2 /* NetworkResponseHandlerTests.swift */ = {isa = PBXFileReference; lastKnownFileType = sourcecode.swift; path = NetworkResponseHandlerTests.swift; sourceTree = "<group>"; };
		D46553F8246B43B900A150E2 /* EdgeEventHandle.swift */ = {isa = PBXFileReference; lastKnownFileType = sourcecode.swift; path = EdgeEventHandle.swift; sourceTree = "<group>"; };
		D46553FA246B6FBC00A150E2 /* EdgeEventError.swift */ = {isa = PBXFileReference; lastKnownFileType = sourcecode.swift; path = EdgeEventError.swift; sourceTree = "<group>"; };
		D46553FC246C9D1700A150E2 /* FunctionalTestBase.swift */ = {isa = PBXFileReference; lastKnownFileType = sourcecode.swift; path = FunctionalTestBase.swift; sourceTree = "<group>"; };
		D4655401246CD0B000A150E2 /* InstrumentedExtension.swift */ = {isa = PBXFileReference; lastKnownFileType = sourcecode.swift; path = InstrumentedExtension.swift; sourceTree = "<group>"; };
		D4655406246DF6DB00A150E2 /* FunctionalTestUtils.swift */ = {isa = PBXFileReference; lastKnownFileType = sourcecode.swift; path = FunctionalTestUtils.swift; sourceTree = "<group>"; };
		D465540E24730E3900A150E2 /* IdentityMap.swift */ = {isa = PBXFileReference; fileEncoding = 4; lastKnownFileType = sourcecode.swift; path = IdentityMap.swift; sourceTree = "<group>"; };
<<<<<<< HEAD
=======
		D46554112473129F00A150E2 /* NetworkServiceTests.swift */ = {isa = PBXFileReference; lastKnownFileType = sourcecode.swift; path = NetworkServiceTests.swift; sourceTree = "<group>"; };
		D46554132473131400A150E2 /* MockResponseHandler.swift */ = {isa = PBXFileReference; lastKnownFileType = sourcecode.swift; path = MockResponseHandler.swift; sourceTree = "<group>"; };
>>>>>>> 7ea739be
		D4BB7B8EB065D088F6C0F397 /* Pods-AEPCommerceDemoApp.release.xcconfig */ = {isa = PBXFileReference; includeInIndex = 1; lastKnownFileType = text.xcconfig; name = "Pods-AEPCommerceDemoApp.release.xcconfig"; path = "Target Support Files/Pods-AEPCommerceDemoApp/Pods-AEPCommerceDemoApp.release.xcconfig"; sourceTree = "<group>"; };
		D4D5B4E7242EBB1600CAB6E4 /* libACPExperiencePlatform.a */ = {isa = PBXFileReference; explicitFileType = archive.ar; includeInIndex = 0; path = libACPExperiencePlatform.a; sourceTree = BUILT_PRODUCTS_DIR; };
		D4D5B4EA242EBB1600CAB6E4 /* ACPExperiencePlatform.swift */ = {isa = PBXFileReference; lastKnownFileType = sourcecode.swift; path = ACPExperiencePlatform.swift; sourceTree = "<group>"; };
		D4D5B5212432599B00CAB6E4 /* unitTests.xctest */ = {isa = PBXFileReference; explicitFileType = wrapper.cfbundle; includeInIndex = 0; path = unitTests.xctest; sourceTree = BUILT_PRODUCTS_DIR; };
		D4D5B5252432599B00CAB6E4 /* Info.plist */ = {isa = PBXFileReference; lastKnownFileType = text.plist.xml; path = Info.plist; sourceTree = "<group>"; };
		D4D5B53324325AB700CAB6E4 /* functionalTests.xctest */ = {isa = PBXFileReference; explicitFileType = wrapper.cfbundle; includeInIndex = 0; path = functionalTests.xctest; sourceTree = BUILT_PRODUCTS_DIR; };
		D4D5B53524325AB700CAB6E4 /* NetworkResponseHandlerFunctionalTests.swift */ = {isa = PBXFileReference; lastKnownFileType = sourcecode.swift; path = NetworkResponseHandlerFunctionalTests.swift; sourceTree = "<group>"; };
		D4D5B53724325AB700CAB6E4 /* Info.plist */ = {isa = PBXFileReference; lastKnownFileType = text.plist.xml; path = Info.plist; sourceTree = "<group>"; };
		D4D5B57A2432977F00CAB6E4 /* AEPDemoAppSwiftUI.app */ = {isa = PBXFileReference; explicitFileType = wrapper.application; includeInIndex = 0; path = AEPDemoAppSwiftUI.app; sourceTree = BUILT_PRODUCTS_DIR; };
		D4D5B57C2432977F00CAB6E4 /* AppDelegate.swift */ = {isa = PBXFileReference; lastKnownFileType = sourcecode.swift; path = AppDelegate.swift; sourceTree = "<group>"; };
		D4D5B57E2432977F00CAB6E4 /* SceneDelegate.swift */ = {isa = PBXFileReference; lastKnownFileType = sourcecode.swift; path = SceneDelegate.swift; sourceTree = "<group>"; };
		D4D5B5802432977F00CAB6E4 /* ContentView.swift */ = {isa = PBXFileReference; lastKnownFileType = sourcecode.swift; path = ContentView.swift; sourceTree = "<group>"; };
		D4D5B5822432977F00CAB6E4 /* Assets.xcassets */ = {isa = PBXFileReference; lastKnownFileType = folder.assetcatalog; path = Assets.xcassets; sourceTree = "<group>"; };
		D4D5B5852432977F00CAB6E4 /* Preview Assets.xcassets */ = {isa = PBXFileReference; lastKnownFileType = folder.assetcatalog; path = "Preview Assets.xcassets"; sourceTree = "<group>"; };
		D4D5B5882432977F00CAB6E4 /* Base */ = {isa = PBXFileReference; lastKnownFileType = file.storyboard; name = Base; path = Base.lproj/LaunchScreen.storyboard; sourceTree = "<group>"; };
		D4D5B58A2432977F00CAB6E4 /* Info.plist */ = {isa = PBXFileReference; lastKnownFileType = text.plist.xml; path = Info.plist; sourceTree = "<group>"; };
		D4D5B5962433F9C300CAB6E4 /* AEPCommerceDemoApp.app */ = {isa = PBXFileReference; explicitFileType = wrapper.application; includeInIndex = 0; path = AEPCommerceDemoApp.app; sourceTree = BUILT_PRODUCTS_DIR; };
		D4D5B5982433F9C300CAB6E4 /* AppDelegate.swift */ = {isa = PBXFileReference; lastKnownFileType = sourcecode.swift; path = AppDelegate.swift; sourceTree = "<group>"; };
		D4D5B59C2433F9C300CAB6E4 /* HomeViewController.swift */ = {isa = PBXFileReference; lastKnownFileType = sourcecode.swift; path = HomeViewController.swift; sourceTree = "<group>"; };
		D4D5B59F2433F9C300CAB6E4 /* Base */ = {isa = PBXFileReference; lastKnownFileType = file.storyboard; name = Base; path = Base.lproj/Main.storyboard; sourceTree = "<group>"; };
		D4D5B5A12433F9C400CAB6E4 /* Assets.xcassets */ = {isa = PBXFileReference; lastKnownFileType = folder.assetcatalog; path = Assets.xcassets; sourceTree = "<group>"; };
		D4D5B5A42433F9C400CAB6E4 /* Base */ = {isa = PBXFileReference; lastKnownFileType = file.storyboard; name = Base; path = Base.lproj/LaunchScreen.storyboard; sourceTree = "<group>"; };
		D4D5B5A62433F9C400CAB6E4 /* Info.plist */ = {isa = PBXFileReference; lastKnownFileType = text.plist.xml; path = Info.plist; sourceTree = "<group>"; };
		D4D5D7D42477397700CC317E /* EdgeEventEncodable.swift */ = {isa = PBXFileReference; lastKnownFileType = sourcecode.swift; path = EdgeEventEncodable.swift; sourceTree = "<group>"; };
		D4F06FD32475FCFD003FFEF2 /* NetworkServiceTests.swift */ = {isa = PBXFileReference; fileEncoding = 4; lastKnownFileType = sourcecode.swift; path = NetworkServiceTests.swift; sourceTree = "<group>"; };
		D4F74FE4244633B000379258 /* NetworkServiceTests.swift */ = {isa = PBXFileReference; lastKnownFileType = sourcecode.swift; path = NetworkServiceTests.swift; sourceTree = "<group>"; };
		D4F74FE62447A8B800379258 /* MockNetworkServiceOverrider.swift */ = {isa = PBXFileReference; lastKnownFileType = sourcecode.swift; path = MockNetworkServiceOverrider.swift; sourceTree = "<group>"; };
		D4F74FE82447A92800379258 /* MockURLSession.swift */ = {isa = PBXFileReference; lastKnownFileType = sourcecode.swift; path = MockURLSession.swift; sourceTree = "<group>"; };
		D4F74FEA2447A94900379258 /* MockTask.swift */ = {isa = PBXFileReference; lastKnownFileType = sourcecode.swift; path = MockTask.swift; sourceTree = "<group>"; };
		DCA2D877658C8938048344E5 /* Pods-ACPExperiencePlatform.release.xcconfig */ = {isa = PBXFileReference; includeInIndex = 1; lastKnownFileType = text.xcconfig; name = "Pods-ACPExperiencePlatform.release.xcconfig"; path = "Target Support Files/Pods-ACPExperiencePlatform/Pods-ACPExperiencePlatform.release.xcconfig"; sourceTree = "<group>"; };
		E86839D247B892A9E7009E14 /* Pods_AEPDemoAppSwiftUI.framework */ = {isa = PBXFileReference; explicitFileType = wrapper.framework; includeInIndex = 0; path = Pods_AEPDemoAppSwiftUI.framework; sourceTree = BUILT_PRODUCTS_DIR; };
		EC5D122CB999378BD811FEAF /* Pods-functionalTestsConfig.release.xcconfig */ = {isa = PBXFileReference; includeInIndex = 1; lastKnownFileType = text.xcconfig; name = "Pods-functionalTestsConfig.release.xcconfig"; path = "Target Support Files/Pods-functionalTestsConfig/Pods-functionalTestsConfig.release.xcconfig"; sourceTree = "<group>"; };
/* End PBXFileReference section */

/* Begin PBXFrameworksBuildPhase section */
		1CB579CE245DFA81000B2DA5 /* Frameworks */ = {
			isa = PBXFrameworksBuildPhase;
			buildActionMask = 2147483647;
			files = (
				D465541024730ED200A150E2 /* libACPExperiencePlatform.a in Frameworks */,
			);
			runOnlyForDeploymentPostprocessing = 0;
		};
		BF0C092C2461209900892B5D /* Frameworks */ = {
			isa = PBXFrameworksBuildPhase;
			buildActionMask = 2147483647;
			files = (
				BF0C092D2461209900892B5D /* libACPExperiencePlatform.a in Frameworks */,
				9C06BE6106C81A4F46C8ACCA /* Pods_functionalTestsConfig.framework in Frameworks */,
			);
			runOnlyForDeploymentPostprocessing = 0;
		};
		D4D5B4E4242EBB1600CAB6E4 /* Frameworks */ = {
			isa = PBXFrameworksBuildPhase;
			buildActionMask = 2147483647;
			files = (
				4C7AFF5EDBE1DEEC5D6E959E /* Pods_ACPExperiencePlatform.framework in Frameworks */,
			);
			runOnlyForDeploymentPostprocessing = 0;
		};
		D4D5B51E2432599B00CAB6E4 /* Frameworks */ = {
			isa = PBXFrameworksBuildPhase;
			buildActionMask = 2147483647;
			files = (
				D4D5B5262432599B00CAB6E4 /* libACPExperiencePlatform.a in Frameworks */,
				18CA4103E169F16CBD0D72C6 /* Pods_unitTests.framework in Frameworks */,
			);
			runOnlyForDeploymentPostprocessing = 0;
		};
		D4D5B53024325AB700CAB6E4 /* Frameworks */ = {
			isa = PBXFrameworksBuildPhase;
			buildActionMask = 2147483647;
			files = (
				D4D5B53824325AB700CAB6E4 /* libACPExperiencePlatform.a in Frameworks */,
				6D748A730E070AC21AC0B81C /* Pods_functionalTests.framework in Frameworks */,
			);
			runOnlyForDeploymentPostprocessing = 0;
		};
		D4D5B5772432977F00CAB6E4 /* Frameworks */ = {
			isa = PBXFrameworksBuildPhase;
			buildActionMask = 2147483647;
			files = (
				D4D5B58F2432979C00CAB6E4 /* libACPExperiencePlatform.a in Frameworks */,
				08EE08DDEF3AEDD66F2AF1F5 /* Pods_AEPDemoAppSwiftUI.framework in Frameworks */,
			);
			runOnlyForDeploymentPostprocessing = 0;
		};
		D4D5B5932433F9C300CAB6E4 /* Frameworks */ = {
			isa = PBXFrameworksBuildPhase;
			buildActionMask = 2147483647;
			files = (
				1CB57D1E2462CCF7000B2DA5 /* libxdmlib.a in Frameworks */,
				D6024C66F5272360BD3A2032 /* Pods_AEPCommerceDemoApp.framework in Frameworks */,
			);
			runOnlyForDeploymentPostprocessing = 0;
		};
/* End PBXFrameworksBuildPhase section */

/* Begin PBXGroup section */
		1C120237246DA22700EAF9CA /* Recovered References */ = {
			isa = PBXGroup;
			children = (
				D4F74FE4244633B000379258 /* NetworkServiceTests.swift */,
			);
			name = "Recovered References";
			sourceTree = "<group>";
		};
		1CB579D2245DFA81000B2DA5 /* xdmlib */ = {
			isa = PBXGroup;
			children = (
				D465540E24730E3900A150E2 /* IdentityMap.swift */,
				1CB57DCA2464C5A4000B2DA5 /* Application.swift */,
				1CB57DD02464C5A5000B2DA5 /* ApplicationCloses.swift */,
				1CB57DCB2464C5A5000B2DA5 /* AuthenticatedState.swift */,
				1CB57DCE2464C5A5000B2DA5 /* BrowserDetails.swift */,
				1CB57DC82464C5A4000B2DA5 /* CartAbandons.swift */,
				1CB57DC12464C5A4000B2DA5 /* Checkouts.swift */,
				1CB57DD62464C5A5000B2DA5 /* Commerce.swift */,
				1CB57DC02464C5A4000B2DA5 /* ConnectionType.swift */,
				1CB57DCD2464C5A5000B2DA5 /* Crashes.swift */,
				1CB57DC72464C5A4000B2DA5 /* Device.swift */,
				1CB57DBB2464C5A4000B2DA5 /* Environment.swift */,
				1CB57DCF2464C5A5000B2DA5 /* FeatureUsages.swift */,
				1CB57DCC2464C5A5000B2DA5 /* FirstLaunches.swift */,
				1CB57DBF2464C5A4000B2DA5 /* Geo.swift */,
				1CB57DD12464C5A5000B2DA5 /* Installs.swift */,
				1CB57DC92464C5A4000B2DA5 /* InStorePurchase.swift */,
				1CB57DDA2464C5A6000B2DA5 /* Items.swift */,
				1CB57DD22464C5A5000B2DA5 /* Launches.swift */,
				1CB57DBD2464C5A4000B2DA5 /* MobileSDKPlatformEventSchema.swift */,
				1CB57DDB2464C5A6000B2DA5 /* Order.swift */,
				1CB57DD32464C5A5000B2DA5 /* PaymentsItem.swift */,
				1CB57DC42464C5A4000B2DA5 /* PlaceContext.swift */,
				1CB57DBA2464C5A4000B2DA5 /* ProductListAdds.swift */,
				1CB57DBC2464C5A4000B2DA5 /* ProductListItemsItem.swift */,
				1CB57DD72464C5A5000B2DA5 /* ProductListOpens.swift */,
				1CB57DC22464C5A4000B2DA5 /* ProductListRemovals.swift */,
				1CB57DBE2464C5A4000B2DA5 /* ProductListReopens.swift */,
				1CB57DC62464C5A4000B2DA5 /* ProductListViews.swift */,
				1CB57DD42464C5A5000B2DA5 /* ProductViews.swift */,
				1CB57DD92464C5A6000B2DA5 /* Purchases.swift */,
				1CB57DD52464C5A5000B2DA5 /* SaveForLaters.swift */,
				1CB57DC52464C5A4000B2DA5 /* ScreenOrientation.swift */,
				1CB57DD82464C5A5000B2DA5 /* Type.swift */,
				1CB57DC32464C5A4000B2DA5 /* Upgrades.swift */,
			);
			path = xdmlib;
			sourceTree = "<group>";
		};
		1CCD27CD24592B2800E912B2 /* xdm */ = {
			isa = PBXGroup;
			children = (
				1CCD27CE24592B2800E912B2 /* XDMFormatters.swift */,
				1CCD27CF24592B2800E912B2 /* XDMProtocols.swift */,
			);
			path = xdm;
			sourceTree = "<group>";
		};
		2E8A6597601D96847508E72C /* Frameworks */ = {
			isa = PBXGroup;
			children = (
				B477A1BB4F9729DF13F86322 /* Pods_ACPExperiencePlatform.framework */,
				504D36050148CF729114D080 /* Pods_AEPCommerceDemoApp.framework */,
				E86839D247B892A9E7009E14 /* Pods_AEPDemoAppSwiftUI.framework */,
				2A9F51B938A1963977636559 /* Pods_functionalTests.framework */,
				299B2D94D89996E19291215F /* Pods_functionalTestsConfig.framework */,
				62805643391CBF791F1E5668 /* Pods_unitTests.framework */,
			);
			name = Frameworks;
			sourceTree = "<group>";
		};
		BF0C093B2462159400892B5D /* util */ = {
			isa = PBXGroup;
			children = (
				D46553FC246C9D1700A150E2 /* FunctionalTestBase.swift */,
				D4655401246CD0B000A150E2 /* InstrumentedExtension.swift */,
				BF0C09442465382000892B5D /* MonitorExtension.swift */,
				BF0C09472465E42100892B5D /* TestableExperiencePlatformInternal.swift */,
				D4655406246DF6DB00A150E2 /* FunctionalTestUtils.swift */,
			);
			path = util;
			sourceTree = "<group>";
		};
		BF0C094C2465E66700892B5D /* functionalTestsConfig */ = {
			isa = PBXGroup;
			children = (
				BF0C092324608EEC00892B5D /* FunctionalTestsWithNoConfiguration.swift */,
			);
			name = functionalTestsConfig;
			path = ../../code/functionalTests;
			sourceTree = "<group>";
		};
		BF947F89243F9C9E0057A6CC /* util */ = {
			isa = PBXGroup;
			children = (
				BF947F8A243F9CCE0057A6CC /* AnyCodable.swift */,
				BF947F8C244029040057A6CC /* OperationQueue.swift */,
				D46553EE246A046800A150E2 /* ThreadSafeDictionary.swift */,
			);
			path = util;
			sourceTree = "<group>";
		};
		BF947F9A2441811E0057A6CC /* services */ = {
			isa = PBXGroup;
			children = (
				D42B86C9244901D400A4E13B /* NetworkService */,
				BF947F98244150530057A6CC /* KeyValueStore.swift */,
				BF947F9624414F890057A6CC /* NamedUserDefaultsStore.swift */,
				D42FB8DE24635B6200E9321C /* AEPServiceProvider.swift */,
			);
			path = services;
			sourceTree = "<group>";
		};
		D42B86C9244901D400A4E13B /* NetworkService */ = {
			isa = PBXGroup;
			children = (
				214189182436663A00907D0A /* AEPNetworkService.swift */,
				D42B86BD2449007500A4E13B /* HttpMethod.swift */,
				D42B86BF244900A100A4E13B /* HttpConnection.swift */,
				D42B86C1244900C700A4E13B /* NetworkRequest.swift */,
				D42B86C52449013200A4E13B /* NetworkService.swift */,
			);
			path = NetworkService;
			sourceTree = "<group>";
		};
		D42FB8D02461086200E9321C /* NetworkHandlers */ = {
			isa = PBXGroup;
			children = (
				BF947F77243BE16C0057A6CC /* EdgeRequest.swift */,
				D42FB8DA246261E600E9321C /* EdgeResponse.swift */,
				D46553F8246B43B900A150E2 /* EdgeEventHandle.swift */,
				D46553FA246B6FBC00A150E2 /* EdgeEventError.swift */,
				D4D5D7D42477397700CC317E /* EdgeEventEncodable.swift */,
				D4000F322459E2300052C536 /* ExperiencePlatformNetworkService.swift */,
				D4000F36245B7E200052C536 /* NetworkResponseCallback.swift */,
				D4000F302459E2080052C536 /* NetworkResponseHandler.swift */,
				BF947F7B243E75E60057A6CC /* RequestBuilder.swift */,
				D42FB8D124610A0000E9321C /* ResponseCallback.swift */,
				D42FB8D324610F3C00E9321C /* ResponseCallbackHandler.swift */,
			);
			path = NetworkHandlers;
			sourceTree = "<group>";
		};
		D42FB8D52462159300E9321C /* public */ = {
			isa = PBXGroup;
			children = (
				D4D5B4EA242EBB1600CAB6E4 /* ACPExperiencePlatform.swift */,
				D46553EC2469FBE100A150E2 /* ExperiencePlatformResponseHandler.swift */,
				1CCD27C52458CB2300E912B2 /* ExperiencePlatformEvent.swift */,
			);
			name = public;
			sourceTree = "<group>";
		};
		D4655403246DF3B000A150E2 /* testUtilsShared */ = {
			isa = PBXGroup;
			children = (
				BF947FA1244587520057A6CC /* TestUtils.swift */,
			);
			path = testUtilsShared;
			sourceTree = "<group>";
		};
		D4D5B4DE242EBB1600CAB6E4 = {
			isa = PBXGroup;
			children = (
				D4D5B4E9242EBB1600CAB6E4 /* src */,
				D4D5B4F1242EBD2200CAB6E4 /* unitTests */,
				D4D5B4F2242EBFAE00CAB6E4 /* functionalTests */,
				BF0C094C2465E66700892B5D /* functionalTestsConfig */,
				D4655403246DF3B000A150E2 /* testUtilsShared */,
				D4D5B5972433F9C300CAB6E4 /* AEPCommerceDemoApp */,
				D4D5B57B2432977F00CAB6E4 /* AEPDemoAppSwiftUI */,
				1CB579D2245DFA81000B2DA5 /* xdmlib */,
				D4D5B4E8242EBB1600CAB6E4 /* Products */,
				E5239B915F53B993A1976FC4 /* Pods */,
				1C120237246DA22700EAF9CA /* Recovered References */,
				2E8A6597601D96847508E72C /* Frameworks */,
			);
			sourceTree = "<group>";
		};
		D4D5B4E8242EBB1600CAB6E4 /* Products */ = {
			isa = PBXGroup;
			children = (
				D4D5B4E7242EBB1600CAB6E4 /* libACPExperiencePlatform.a */,
				D4D5B5212432599B00CAB6E4 /* unitTests.xctest */,
				D4D5B53324325AB700CAB6E4 /* functionalTests.xctest */,
				D4D5B57A2432977F00CAB6E4 /* AEPDemoAppSwiftUI.app */,
				D4D5B5962433F9C300CAB6E4 /* AEPCommerceDemoApp.app */,
				BF0C09332461209900892B5D /* functionalTestsConfig.xctest */,
				1CB579D1245DFA81000B2DA5 /* libxdmlib.a */,
			);
			name = Products;
			sourceTree = "<group>";
		};
		D4D5B4E9242EBB1600CAB6E4 /* src */ = {
			isa = PBXGroup;
			children = (
				1CCD27CD24592B2800E912B2 /* xdm */,
				D42FB8D52462159300E9321C /* public */,
				BF947F9A2441811E0057A6CC /* services */,
				BF947F89243F9C9E0057A6CC /* util */,
				D42FB8D02461086200E9321C /* NetworkHandlers */,
				BF947F63243565CC0057A6CC /* ExperiencePlatformConstants.swift */,
				BF947F6724366A210057A6CC /* ExperiencePlatformExtensionRequestListener.swift */,
				BF947F75243BDECA0057A6CC /* ExperiencePlatformExtensionResponseListener.swift */,
				BF947F62243565CC0057A6CC /* ExperiencePlatformInternal.swift */,
				BF947F7F243EF79D0057A6CC /* IdentityMap.swift */,
				BF947F71243BA0BA0057A6CC /* KonductorConfig.swift */,
				BF947F83243F0D8A0057A6CC /* RequestContextData.swift */,
				BF947F79243BE3C00057A6CC /* RequestMetadata.swift */,
				BF947F8E2440F0940057A6CC /* StateMetadata.swift */,
				BF947F85243F24570057A6CC /* StoreResponsePayload.swift */,
				BF947F92244126D70057A6CC /* StoreResponsePayloadManager.swift */,
			);
			name = src;
			path = ../../code/src;
			sourceTree = "<group>";
		};
		D4D5B4F1242EBD2200CAB6E4 /* unitTests */ = {
			isa = PBXGroup;
			children = (
				D4F74FEC2447A95400379258 /* utils */,
				D46554112473129F00A150E2 /* NetworkServiceTests.swift */,
				D4D5B5252432599B00CAB6E4 /* Info.plist */,
				1CB57B242460EF0C000B2DA5 /* ACPExperiencePlatformTests.swift */,
				BF947F9F244569190057A6CC /* EdgeRequestTests.swift */,
				D4000F34245A53FB0052C536 /* ExperiencePlatformNetworkServiceTests.swift */,
				BF947F81243F05BF0057A6CC /* IdentityMapTests.swift */,
				BF947F73243BA0E10057A6CC /* KonductorConfigTests.swift */,
				D46553F6246A384900A150E2 /* NetworkResponseHandlerTests.swift */,
				D4F06FD32475FCFD003FFEF2 /* NetworkServiceTests.swift */,
				BF947F7D243EA1300057A6CC /* RequestBuilderTests.swift */,
				D46553F0246A123900A150E2 /* RequestCallbackHandlerTests.swift */,
				BF947FA5244619E80057A6CC /* RequestContextDataTests.swift */,
				BF947FA3244613FB0057A6CC /* RequestMetadataTests.swift */,
				BF947F902440F6660057A6CC /* StateMetadataTests.swift */,
				BF947F87243F2EF70057A6CC /* StoreResponsePayloadTests.swift */,
				BF947F9424414E3E0057A6CC /* StoreResponsePayloadManagerTests.swift */,
				1CCD27C82458CB8000E912B2 /* ExperiencePlatformEventTests.swift */,
				1CCD27C72458CB8000E912B2 /* XDMFormattersTests.swift */,
			);
			name = unitTests;
			path = ../../code/unitTests;
			sourceTree = "<group>";
		};
		D4D5B4F2242EBFAE00CAB6E4 /* functionalTests */ = {
			isa = PBXGroup;
			children = (
				BF0C093B2462159400892B5D /* util */,
				D4D5B53524325AB700CAB6E4 /* NetworkResponseHandlerFunctionalTests.swift */,
				D4D5B53724325AB700CAB6E4 /* Info.plist */,
			);
			name = functionalTests;
			path = ../../code/functionalTests;
			sourceTree = "<group>";
		};
		D4D5B57B2432977F00CAB6E4 /* AEPDemoAppSwiftUI */ = {
			isa = PBXGroup;
			children = (
				D4D5B57C2432977F00CAB6E4 /* AppDelegate.swift */,
				D4D5B57E2432977F00CAB6E4 /* SceneDelegate.swift */,
				D4D5B5802432977F00CAB6E4 /* ContentView.swift */,
				D46553F4246A2C7900A150E2 /* DemoResponseHandler.swift */,
				D4D5B5822432977F00CAB6E4 /* Assets.xcassets */,
				D4D5B5872432977F00CAB6E4 /* LaunchScreen.storyboard */,
				D4D5B58A2432977F00CAB6E4 /* Info.plist */,
				D4D5B5842432977F00CAB6E4 /* Preview Content */,
			);
			name = AEPDemoAppSwiftUI;
			path = ../../demo/AEPDemoAppSwiftUI;
			sourceTree = "<group>";
		};
		D4D5B5842432977F00CAB6E4 /* Preview Content */ = {
			isa = PBXGroup;
			children = (
				D4D5B5852432977F00CAB6E4 /* Preview Assets.xcassets */,
			);
			path = "Preview Content";
			sourceTree = "<group>";
		};
		D4D5B5972433F9C300CAB6E4 /* AEPCommerceDemoApp */ = {
			isa = PBXGroup;
			children = (
				1CE2B0842468619E00B4F36A /* ADBMobileConfig.json */,
				1CA50AC1244B292E00683A8E /* product_list_colors.json */,
				1CA50AB5244B254B00683A8E /* ProductData.swift */,
				1CA50AB6244B254B00683A8E /* ProductDataLoader.swift */,
				D4D5B5982433F9C300CAB6E4 /* AppDelegate.swift */,
				D4D5B59C2433F9C300CAB6E4 /* HomeViewController.swift */,
				1CA50AC4244B3E9C00683A8E /* ProductViewController.swift */,
				1CA50BB6244E00CF00683A8E /* CartViewController.swift */,
				1CCD27C12455FC3500E912B2 /* ShoppingItemCell.swift */,
				1C107BF82470319A009582FA /* CheckOutViewController.swift */,
				1CA50BB9244E07DB00683A8E /* GriffonViewController.swift */,
				D4D5B59E2433F9C300CAB6E4 /* Main.storyboard */,
				D4D5B5A12433F9C400CAB6E4 /* Assets.xcassets */,
				D4D5B5A32433F9C400CAB6E4 /* LaunchScreen.storyboard */,
				D4D5B5A62433F9C400CAB6E4 /* Info.plist */,
				1CA50BAD244D32C000683A8E /* ShoppingCart.swift */,
				1CA50BB0244D337F00683A8E /* Product.swift */,
				1CA50BB3244D36C500683A8E /* CartItem.swift */,
				1C107BFB2472ED1A009582FA /* UIViewControllerSnackBar.swift */,
				1C107BFF24737FA1009582FA /* AEPDemoConstants.swift */,
			);
			name = AEPCommerceDemoApp;
			path = ../../demo/AEPCommerceDemoApp;
			sourceTree = "<group>";
		};
		D4F74FEC2447A95400379258 /* utils */ = {
			isa = PBXGroup;
			children = (
				D4F74FE62447A8B800379258 /* MockNetworkServiceOverrider.swift */,
				D4F74FE82447A92800379258 /* MockURLSession.swift */,
				D4F74FEA2447A94900379258 /* MockTask.swift */,
				BF947F9C244181FF0057A6CC /* MockKeyValueStore.swift */,
				D42FB8E024635FA200E9321C /* MockResponseCallback.swift */,
				D46553F2246A138800A150E2 /* MockExperiencePlatformResponseHandler.swift */,
			);
			name = utils;
			sourceTree = "<group>";
		};
		E5239B915F53B993A1976FC4 /* Pods */ = {
			isa = PBXGroup;
			children = (
				7BAF171DCE2EB9148D635DC4 /* Pods-ACPExperiencePlatform.debug.xcconfig */,
				DCA2D877658C8938048344E5 /* Pods-ACPExperiencePlatform.release.xcconfig */,
				B465E6CF2738A9A79586BA7E /* Pods-AEPCommerceDemoApp.debug.xcconfig */,
				D4BB7B8EB065D088F6C0F397 /* Pods-AEPCommerceDemoApp.release.xcconfig */,
				ADE77A33494C29240B6DF02E /* Pods-AEPDemoAppSwiftUI.debug.xcconfig */,
				AB9960EC38354330392EE304 /* Pods-AEPDemoAppSwiftUI.release.xcconfig */,
				2FB2E32F03A9005E37BBC05B /* Pods-functionalTests.debug.xcconfig */,
				27992B07DDD37DD414AAABBB /* Pods-functionalTests.release.xcconfig */,
				3B00DD0D8027E516378D8B07 /* Pods-functionalTestsConfig.debug.xcconfig */,
				EC5D122CB999378BD811FEAF /* Pods-functionalTestsConfig.release.xcconfig */,
				D2D776EBFDA183603FE9E178 /* Pods-unitTests.debug.xcconfig */,
				76B9EBA5F3B722092244D92A /* Pods-unitTests.release.xcconfig */,
			);
			path = Pods;
			sourceTree = "<group>";
		};
/* End PBXGroup section */

/* Begin PBXNativeTarget section */
		1CB579D0245DFA81000B2DA5 /* xdmlib */ = {
			isa = PBXNativeTarget;
			buildConfigurationList = 1CB579D7245DFA81000B2DA5 /* Build configuration list for PBXNativeTarget "xdmlib" */;
			buildPhases = (
				1CB579CD245DFA81000B2DA5 /* Sources */,
				1CB579CE245DFA81000B2DA5 /* Frameworks */,
				1CB579CF245DFA81000B2DA5 /* CopyFiles */,
			);
			buildRules = (
			);
			dependencies = (
			);
			name = xdmlib;
			productName = xdmlib;
			productReference = 1CB579D1245DFA81000B2DA5 /* libxdmlib.a */;
			productType = "com.apple.product-type.library.static";
		};
		BF0C09252461209900892B5D /* functionalTestsConfig */ = {
			isa = PBXNativeTarget;
			buildConfigurationList = BF0C09302461209900892B5D /* Build configuration list for PBXNativeTarget "functionalTestsConfig" */;
			buildPhases = (
				28D9F40B54A31E340DA7D3D0 /* [CP] Check Pods Manifest.lock */,
				BF0C09292461209900892B5D /* Sources */,
				BF0C092C2461209900892B5D /* Frameworks */,
				BF0C092F2461209900892B5D /* Resources */,
			);
			buildRules = (
			);
			dependencies = (
				BF0C09262461209900892B5D /* PBXTargetDependency */,
			);
			name = functionalTestsConfig;
			productName = functionalTests;
			productReference = BF0C09332461209900892B5D /* functionalTestsConfig.xctest */;
			productType = "com.apple.product-type.bundle.unit-test";
		};
		D4D5B4E6242EBB1600CAB6E4 /* ACPExperiencePlatform */ = {
			isa = PBXNativeTarget;
			buildConfigurationList = D4D5B4EE242EBB1700CAB6E4 /* Build configuration list for PBXNativeTarget "ACPExperiencePlatform" */;
			buildPhases = (
				8D758A594AA08D2B60BADDDD /* [CP] Check Pods Manifest.lock */,
				D4D5B4E3242EBB1600CAB6E4 /* Sources */,
				D4D5B4E4242EBB1600CAB6E4 /* Frameworks */,
				D4D5B4E5242EBB1600CAB6E4 /* CopyFiles */,
			);
			buildRules = (
			);
			dependencies = (
			);
			name = ACPExperiencePlatform;
			productName = ACPExperiencePlatform;
			productReference = D4D5B4E7242EBB1600CAB6E4 /* libACPExperiencePlatform.a */;
			productType = "com.apple.product-type.library.static";
		};
		D4D5B5202432599B00CAB6E4 /* unitTests */ = {
			isa = PBXNativeTarget;
			buildConfigurationList = D4D5B5292432599B00CAB6E4 /* Build configuration list for PBXNativeTarget "unitTests" */;
			buildPhases = (
				9F65643898A370179062D300 /* [CP] Check Pods Manifest.lock */,
				D4D5B51D2432599B00CAB6E4 /* Sources */,
				D4D5B51E2432599B00CAB6E4 /* Frameworks */,
				D4D5B51F2432599B00CAB6E4 /* Resources */,
			);
			buildRules = (
			);
			dependencies = (
				D4D5B5282432599B00CAB6E4 /* PBXTargetDependency */,
			);
			name = unitTests;
			productName = UnitTests;
			productReference = D4D5B5212432599B00CAB6E4 /* unitTests.xctest */;
			productType = "com.apple.product-type.bundle.unit-test";
		};
		D4D5B53224325AB700CAB6E4 /* functionalTests */ = {
			isa = PBXNativeTarget;
			buildConfigurationList = D4D5B53B24325AB800CAB6E4 /* Build configuration list for PBXNativeTarget "functionalTests" */;
			buildPhases = (
				16C2F70600D8B19513A2F026 /* [CP] Check Pods Manifest.lock */,
				D4D5B52F24325AB700CAB6E4 /* Sources */,
				D4D5B53024325AB700CAB6E4 /* Frameworks */,
				D4D5B53124325AB700CAB6E4 /* Resources */,
			);
			buildRules = (
			);
			dependencies = (
				D4D5B53A24325AB700CAB6E4 /* PBXTargetDependency */,
			);
			name = functionalTests;
			productName = functionalTests;
			productReference = D4D5B53324325AB700CAB6E4 /* functionalTests.xctest */;
			productType = "com.apple.product-type.bundle.unit-test";
		};
		D4D5B5792432977F00CAB6E4 /* AEPDemoAppSwiftUI */ = {
			isa = PBXNativeTarget;
			buildConfigurationList = D4D5B58D2432977F00CAB6E4 /* Build configuration list for PBXNativeTarget "AEPDemoAppSwiftUI" */;
			buildPhases = (
				3797780E54EB1BB48ED3A531 /* [CP] Check Pods Manifest.lock */,
				D4D5B5762432977F00CAB6E4 /* Sources */,
				D4D5B5772432977F00CAB6E4 /* Frameworks */,
				D4D5B5782432977F00CAB6E4 /* Resources */,
			);
			buildRules = (
			);
			dependencies = (
			);
			name = AEPDemoAppSwiftUI;
			productName = AEPCommerceDemoApp;
			productReference = D4D5B57A2432977F00CAB6E4 /* AEPDemoAppSwiftUI.app */;
			productType = "com.apple.product-type.application";
		};
		D4D5B5952433F9C300CAB6E4 /* AEPCommerceDemoApp */ = {
			isa = PBXNativeTarget;
			buildConfigurationList = D4D5B5A72433F9C400CAB6E4 /* Build configuration list for PBXNativeTarget "AEPCommerceDemoApp" */;
			buildPhases = (
				D6AF62EA219059F07130095C /* [CP] Check Pods Manifest.lock */,
				D4D5B5922433F9C300CAB6E4 /* Sources */,
				D4D5B5932433F9C300CAB6E4 /* Frameworks */,
				D4D5B5942433F9C300CAB6E4 /* Resources */,
				1C120232246D9CFD00EAF9CA /* Embed Frameworks */,
			);
			buildRules = (
			);
			dependencies = (
				1CB57C42246206D1000B2DA5 /* PBXTargetDependency */,
			);
			name = AEPCommerceDemoApp;
			productName = AEPCommerceDemoApp;
			productReference = D4D5B5962433F9C300CAB6E4 /* AEPCommerceDemoApp.app */;
			productType = "com.apple.product-type.application";
		};
/* End PBXNativeTarget section */

/* Begin PBXProject section */
		D4D5B4DF242EBB1600CAB6E4 /* Project object */ = {
			isa = PBXProject;
			attributes = {
				LastSwiftUpdateCheck = 1140;
				LastUpgradeCheck = 1130;
				TargetAttributes = {
					1CB579D0245DFA81000B2DA5 = {
						CreatedOnToolsVersion = 11.4.1;
						LastSwiftMigration = 1140;
					};
					D4D5B4E6242EBB1600CAB6E4 = {
						CreatedOnToolsVersion = 11.3.1;
					};
					D4D5B5202432599B00CAB6E4 = {
						CreatedOnToolsVersion = 11.3.1;
					};
					D4D5B53224325AB700CAB6E4 = {
						CreatedOnToolsVersion = 11.3.1;
					};
					D4D5B5792432977F00CAB6E4 = {
						CreatedOnToolsVersion = 11.3.1;
					};
					D4D5B5952433F9C300CAB6E4 = {
						CreatedOnToolsVersion = 11.3.1;
					};
				};
			};
			buildConfigurationList = D4D5B4E2242EBB1600CAB6E4 /* Build configuration list for PBXProject "ACPExperiencePlatform" */;
			compatibilityVersion = "Xcode 9.3";
			developmentRegion = en;
			hasScannedForEncodings = 0;
			knownRegions = (
				en,
				Base,
			);
			mainGroup = D4D5B4DE242EBB1600CAB6E4;
			productRefGroup = D4D5B4E8242EBB1600CAB6E4 /* Products */;
			projectDirPath = "";
			projectRoot = "";
			targets = (
				D4D5B4E6242EBB1600CAB6E4 /* ACPExperiencePlatform */,
				D4D5B5202432599B00CAB6E4 /* unitTests */,
				D4D5B53224325AB700CAB6E4 /* functionalTests */,
				BF0C09252461209900892B5D /* functionalTestsConfig */,
				D4D5B5792432977F00CAB6E4 /* AEPDemoAppSwiftUI */,
				D4D5B5952433F9C300CAB6E4 /* AEPCommerceDemoApp */,
				1CB579D0245DFA81000B2DA5 /* xdmlib */,
			);
		};
/* End PBXProject section */

/* Begin PBXResourcesBuildPhase section */
		BF0C092F2461209900892B5D /* Resources */ = {
			isa = PBXResourcesBuildPhase;
			buildActionMask = 2147483647;
			files = (
			);
			runOnlyForDeploymentPostprocessing = 0;
		};
		D4D5B51F2432599B00CAB6E4 /* Resources */ = {
			isa = PBXResourcesBuildPhase;
			buildActionMask = 2147483647;
			files = (
			);
			runOnlyForDeploymentPostprocessing = 0;
		};
		D4D5B53124325AB700CAB6E4 /* Resources */ = {
			isa = PBXResourcesBuildPhase;
			buildActionMask = 2147483647;
			files = (
			);
			runOnlyForDeploymentPostprocessing = 0;
		};
		D4D5B5782432977F00CAB6E4 /* Resources */ = {
			isa = PBXResourcesBuildPhase;
			buildActionMask = 2147483647;
			files = (
				D4D5B5892432977F00CAB6E4 /* LaunchScreen.storyboard in Resources */,
				D4D5B5862432977F00CAB6E4 /* Preview Assets.xcassets in Resources */,
				D4D5B5832432977F00CAB6E4 /* Assets.xcassets in Resources */,
			);
			runOnlyForDeploymentPostprocessing = 0;
		};
		D4D5B5942433F9C300CAB6E4 /* Resources */ = {
			isa = PBXResourcesBuildPhase;
			buildActionMask = 2147483647;
			files = (
				D4D5B5A52433F9C400CAB6E4 /* LaunchScreen.storyboard in Resources */,
				1CB57E012464C818000B2DA5 /* product_list_colors.json in Resources */,
				D4D5B5A22433F9C400CAB6E4 /* Assets.xcassets in Resources */,
				D4D5B5A02433F9C300CAB6E4 /* Main.storyboard in Resources */,
				1CE2B0852468619F00B4F36A /* ADBMobileConfig.json in Resources */,
			);
			runOnlyForDeploymentPostprocessing = 0;
		};
/* End PBXResourcesBuildPhase section */

/* Begin PBXShellScriptBuildPhase section */
		16C2F70600D8B19513A2F026 /* [CP] Check Pods Manifest.lock */ = {
			isa = PBXShellScriptBuildPhase;
			buildActionMask = 2147483647;
			files = (
			);
			inputFileListPaths = (
			);
			inputPaths = (
				"${PODS_PODFILE_DIR_PATH}/Podfile.lock",
				"${PODS_ROOT}/Manifest.lock",
			);
			name = "[CP] Check Pods Manifest.lock";
			outputFileListPaths = (
			);
			outputPaths = (
				"$(DERIVED_FILE_DIR)/Pods-functionalTests-checkManifestLockResult.txt",
			);
			runOnlyForDeploymentPostprocessing = 0;
			shellPath = /bin/sh;
			shellScript = "diff \"${PODS_PODFILE_DIR_PATH}/Podfile.lock\" \"${PODS_ROOT}/Manifest.lock\" > /dev/null\nif [ $? != 0 ] ; then\n    # print error to STDERR\n    echo \"error: The sandbox is not in sync with the Podfile.lock. Run 'pod install' or update your CocoaPods installation.\" >&2\n    exit 1\nfi\n# This output is used by Xcode 'outputs' to avoid re-running this script phase.\necho \"SUCCESS\" > \"${SCRIPT_OUTPUT_FILE_0}\"\n";
			showEnvVarsInLog = 0;
		};
		28D9F40B54A31E340DA7D3D0 /* [CP] Check Pods Manifest.lock */ = {
			isa = PBXShellScriptBuildPhase;
			buildActionMask = 2147483647;
			files = (
			);
			inputFileListPaths = (
			);
			inputPaths = (
				"${PODS_PODFILE_DIR_PATH}/Podfile.lock",
				"${PODS_ROOT}/Manifest.lock",
			);
			name = "[CP] Check Pods Manifest.lock";
			outputFileListPaths = (
			);
			outputPaths = (
				"$(DERIVED_FILE_DIR)/Pods-functionalTestsConfig-checkManifestLockResult.txt",
			);
			runOnlyForDeploymentPostprocessing = 0;
			shellPath = /bin/sh;
			shellScript = "diff \"${PODS_PODFILE_DIR_PATH}/Podfile.lock\" \"${PODS_ROOT}/Manifest.lock\" > /dev/null\nif [ $? != 0 ] ; then\n    # print error to STDERR\n    echo \"error: The sandbox is not in sync with the Podfile.lock. Run 'pod install' or update your CocoaPods installation.\" >&2\n    exit 1\nfi\n# This output is used by Xcode 'outputs' to avoid re-running this script phase.\necho \"SUCCESS\" > \"${SCRIPT_OUTPUT_FILE_0}\"\n";
			showEnvVarsInLog = 0;
		};
		3797780E54EB1BB48ED3A531 /* [CP] Check Pods Manifest.lock */ = {
			isa = PBXShellScriptBuildPhase;
			buildActionMask = 2147483647;
			files = (
			);
			inputFileListPaths = (
			);
			inputPaths = (
				"${PODS_PODFILE_DIR_PATH}/Podfile.lock",
				"${PODS_ROOT}/Manifest.lock",
			);
			name = "[CP] Check Pods Manifest.lock";
			outputFileListPaths = (
			);
			outputPaths = (
				"$(DERIVED_FILE_DIR)/Pods-AEPDemoAppSwiftUI-checkManifestLockResult.txt",
			);
			runOnlyForDeploymentPostprocessing = 0;
			shellPath = /bin/sh;
			shellScript = "diff \"${PODS_PODFILE_DIR_PATH}/Podfile.lock\" \"${PODS_ROOT}/Manifest.lock\" > /dev/null\nif [ $? != 0 ] ; then\n    # print error to STDERR\n    echo \"error: The sandbox is not in sync with the Podfile.lock. Run 'pod install' or update your CocoaPods installation.\" >&2\n    exit 1\nfi\n# This output is used by Xcode 'outputs' to avoid re-running this script phase.\necho \"SUCCESS\" > \"${SCRIPT_OUTPUT_FILE_0}\"\n";
			showEnvVarsInLog = 0;
		};
		8D758A594AA08D2B60BADDDD /* [CP] Check Pods Manifest.lock */ = {
			isa = PBXShellScriptBuildPhase;
			buildActionMask = 2147483647;
			files = (
			);
			inputFileListPaths = (
			);
			inputPaths = (
				"${PODS_PODFILE_DIR_PATH}/Podfile.lock",
				"${PODS_ROOT}/Manifest.lock",
			);
			name = "[CP] Check Pods Manifest.lock";
			outputFileListPaths = (
			);
			outputPaths = (
				"$(DERIVED_FILE_DIR)/Pods-ACPExperiencePlatform-checkManifestLockResult.txt",
			);
			runOnlyForDeploymentPostprocessing = 0;
			shellPath = /bin/sh;
			shellScript = "diff \"${PODS_PODFILE_DIR_PATH}/Podfile.lock\" \"${PODS_ROOT}/Manifest.lock\" > /dev/null\nif [ $? != 0 ] ; then\n    # print error to STDERR\n    echo \"error: The sandbox is not in sync with the Podfile.lock. Run 'pod install' or update your CocoaPods installation.\" >&2\n    exit 1\nfi\n# This output is used by Xcode 'outputs' to avoid re-running this script phase.\necho \"SUCCESS\" > \"${SCRIPT_OUTPUT_FILE_0}\"\n";
			showEnvVarsInLog = 0;
		};
		9F65643898A370179062D300 /* [CP] Check Pods Manifest.lock */ = {
			isa = PBXShellScriptBuildPhase;
			buildActionMask = 2147483647;
			files = (
			);
			inputFileListPaths = (
			);
			inputPaths = (
				"${PODS_PODFILE_DIR_PATH}/Podfile.lock",
				"${PODS_ROOT}/Manifest.lock",
			);
			name = "[CP] Check Pods Manifest.lock";
			outputFileListPaths = (
			);
			outputPaths = (
				"$(DERIVED_FILE_DIR)/Pods-unitTests-checkManifestLockResult.txt",
			);
			runOnlyForDeploymentPostprocessing = 0;
			shellPath = /bin/sh;
			shellScript = "diff \"${PODS_PODFILE_DIR_PATH}/Podfile.lock\" \"${PODS_ROOT}/Manifest.lock\" > /dev/null\nif [ $? != 0 ] ; then\n    # print error to STDERR\n    echo \"error: The sandbox is not in sync with the Podfile.lock. Run 'pod install' or update your CocoaPods installation.\" >&2\n    exit 1\nfi\n# This output is used by Xcode 'outputs' to avoid re-running this script phase.\necho \"SUCCESS\" > \"${SCRIPT_OUTPUT_FILE_0}\"\n";
			showEnvVarsInLog = 0;
		};
		D6AF62EA219059F07130095C /* [CP] Check Pods Manifest.lock */ = {
			isa = PBXShellScriptBuildPhase;
			buildActionMask = 2147483647;
			files = (
			);
			inputFileListPaths = (
			);
			inputPaths = (
				"${PODS_PODFILE_DIR_PATH}/Podfile.lock",
				"${PODS_ROOT}/Manifest.lock",
			);
			name = "[CP] Check Pods Manifest.lock";
			outputFileListPaths = (
			);
			outputPaths = (
				"$(DERIVED_FILE_DIR)/Pods-AEPCommerceDemoApp-checkManifestLockResult.txt",
			);
			runOnlyForDeploymentPostprocessing = 0;
			shellPath = /bin/sh;
			shellScript = "diff \"${PODS_PODFILE_DIR_PATH}/Podfile.lock\" \"${PODS_ROOT}/Manifest.lock\" > /dev/null\nif [ $? != 0 ] ; then\n    # print error to STDERR\n    echo \"error: The sandbox is not in sync with the Podfile.lock. Run 'pod install' or update your CocoaPods installation.\" >&2\n    exit 1\nfi\n# This output is used by Xcode 'outputs' to avoid re-running this script phase.\necho \"SUCCESS\" > \"${SCRIPT_OUTPUT_FILE_0}\"\n";
			showEnvVarsInLog = 0;
		};
/* End PBXShellScriptBuildPhase section */

/* Begin PBXSourcesBuildPhase section */
		1CB579CD245DFA81000B2DA5 /* Sources */ = {
			isa = PBXSourcesBuildPhase;
			buildActionMask = 2147483647;
			files = (
				1CB57DFD2464C5A6000B2DA5 /* Items.swift in Sources */,
				1CB57DED2464C5A6000B2DA5 /* Application.swift in Sources */,
				1CB57DEF2464C5A6000B2DA5 /* FirstLaunches.swift in Sources */,
				1CB57DF92464C5A6000B2DA5 /* Commerce.swift in Sources */,
				1CB57DF22464C5A6000B2DA5 /* FeatureUsages.swift in Sources */,
				1CB57DF62464C5A6000B2DA5 /* PaymentsItem.swift in Sources */,
				1CB57DF42464C5A6000B2DA5 /* Installs.swift in Sources */,
				1CB57DFB2464C5A6000B2DA5 /* Type.swift in Sources */,
				1CB57DE42464C5A6000B2DA5 /* Checkouts.swift in Sources */,
				1CB57DE32464C5A6000B2DA5 /* ConnectionType.swift in Sources */,
				1CB57DE62464C5A6000B2DA5 /* Upgrades.swift in Sources */,
				1CB57DDE2464C5A6000B2DA5 /* Environment.swift in Sources */,
				1CB57DF82464C5A6000B2DA5 /* SaveForLaters.swift in Sources */,
				1CB57DE12464C5A6000B2DA5 /* ProductListReopens.swift in Sources */,
				1CB57DE92464C5A6000B2DA5 /* ProductListViews.swift in Sources */,
				1CB57DDD2464C5A6000B2DA5 /* ProductListAdds.swift in Sources */,
				1CB57DE52464C5A6000B2DA5 /* ProductListRemovals.swift in Sources */,
				1CB57DEA2464C5A6000B2DA5 /* Device.swift in Sources */,
				1CB57DF52464C5A6000B2DA5 /* Launches.swift in Sources */,
				1CB57DE02464C5A6000B2DA5 /* MobileSDKPlatformEventSchema.swift in Sources */,
				1CB57DEC2464C5A6000B2DA5 /* InStorePurchase.swift in Sources */,
				1CB57DDF2464C5A6000B2DA5 /* ProductListItemsItem.swift in Sources */,
				1CB57DE82464C5A6000B2DA5 /* ScreenOrientation.swift in Sources */,
				1CB57DF72464C5A6000B2DA5 /* ProductViews.swift in Sources */,
				1CB57DFA2464C5A6000B2DA5 /* ProductListOpens.swift in Sources */,
				1CB57DEB2464C5A6000B2DA5 /* CartAbandons.swift in Sources */,
				1CB57DFE2464C5A6000B2DA5 /* Order.swift in Sources */,
				D465540F24730E3900A150E2 /* IdentityMap.swift in Sources */,
				1CB57DF12464C5A6000B2DA5 /* BrowserDetails.swift in Sources */,
				1CB57DE22464C5A6000B2DA5 /* Geo.swift in Sources */,
				1CB57DE72464C5A6000B2DA5 /* PlaceContext.swift in Sources */,
				1CB57DEE2464C5A6000B2DA5 /* AuthenticatedState.swift in Sources */,
				1CB57DF02464C5A6000B2DA5 /* Crashes.swift in Sources */,
				1CB57DF32464C5A6000B2DA5 /* ApplicationCloses.swift in Sources */,
				1CB57DFC2464C5A6000B2DA5 /* Purchases.swift in Sources */,
			);
			runOnlyForDeploymentPostprocessing = 0;
		};
		BF0C09292461209900892B5D /* Sources */ = {
			isa = PBXSourcesBuildPhase;
			buildActionMask = 2147483647;
			files = (
				BF0C09462465382000892B5D /* MonitorExtension.swift in Sources */,
				BF0C09492465E42100892B5D /* TestableExperiencePlatformInternal.swift in Sources */,
				D4655408246DF6DB00A150E2 /* FunctionalTestUtils.swift in Sources */,
				BF0C092A2461209900892B5D /* FunctionalTestsWithNoConfiguration.swift in Sources */,
				D4655405246DF56000A150E2 /* TestUtils.swift in Sources */,
			);
			runOnlyForDeploymentPostprocessing = 0;
		};
		D4D5B4E3242EBB1600CAB6E4 /* Sources */ = {
			isa = PBXSourcesBuildPhase;
			buildActionMask = 2147483647;
			files = (
				BF947F8B243F9CCE0057A6CC /* AnyCodable.swift in Sources */,
				BF947F72243BA0BB0057A6CC /* KonductorConfig.swift in Sources */,
				D46553EF246A046800A150E2 /* ThreadSafeDictionary.swift in Sources */,
				BF947F84243F0D8A0057A6CC /* RequestContextData.swift in Sources */,
				BF947F6824366A210057A6CC /* ExperiencePlatformExtensionRequestListener.swift in Sources */,
				D4000F312459E2080052C536 /* NetworkResponseHandler.swift in Sources */,
				D42FB8DF24635B6200E9321C /* AEPServiceProvider.swift in Sources */,
				BF947F86243F24570057A6CC /* StoreResponsePayload.swift in Sources */,
				BF947F80243EF79D0057A6CC /* IdentityMap.swift in Sources */,
				BF947F7A243BE3C00057A6CC /* RequestMetadata.swift in Sources */,
				1CCD27D424592B2800E912B2 /* XDMProtocols.swift in Sources */,
				BF947F93244126D70057A6CC /* StoreResponsePayloadManager.swift in Sources */,
				D42FB8D224610A0000E9321C /* ResponseCallback.swift in Sources */,
				D42FB8DB246261E600E9321C /* EdgeResponse.swift in Sources */,
				D4000F332459E2300052C536 /* ExperiencePlatformNetworkService.swift in Sources */,
				BF947F8D244029040057A6CC /* OperationQueue.swift in Sources */,
				BF947F7C243E75E70057A6CC /* RequestBuilder.swift in Sources */,
				BF947F99244150530057A6CC /* KeyValueStore.swift in Sources */,
				BF947F64243565CC0057A6CC /* ExperiencePlatformInternal.swift in Sources */,
				D4000F37245B7E200052C536 /* NetworkResponseCallback.swift in Sources */,
				D4D5B4EB242EBB1600CAB6E4 /* ACPExperiencePlatform.swift in Sources */,
				BF947F8F2440F0940057A6CC /* StateMetadata.swift in Sources */,
				BF947F65243565CC0057A6CC /* ExperiencePlatformConstants.swift in Sources */,
				D4D5D7D52477397700CC317E /* EdgeEventEncodable.swift in Sources */,
				BF947F76243BDECA0057A6CC /* ExperiencePlatformExtensionResponseListener.swift in Sources */,
				BF947F9724414F890057A6CC /* NamedUserDefaultsStore.swift in Sources */,
				BF947F78243BE16C0057A6CC /* EdgeRequest.swift in Sources */,
				D42B86BE2449007500A4E13B /* HttpMethod.swift in Sources */,
				D46553FB246B6FBC00A150E2 /* EdgeEventError.swift in Sources */,
				D42B86C62449013200A4E13B /* NetworkService.swift in Sources */,
				D46553ED2469FBE100A150E2 /* ExperiencePlatformResponseHandler.swift in Sources */,
				2141891A2436663A00907D0A /* AEPNetworkService.swift in Sources */,
				D42B86C0244900A100A4E13B /* HttpConnection.swift in Sources */,
				D46553F9246B43B900A150E2 /* EdgeEventHandle.swift in Sources */,
				D42FB8D424610F3C00E9321C /* ResponseCallbackHandler.swift in Sources */,
				D42B86C2244900C700A4E13B /* NetworkRequest.swift in Sources */,
				1CCD27DE245A254D00E912B2 /* XDMFormatters.swift in Sources */,
				1CCD27C62458CB2300E912B2 /* ExperiencePlatformEvent.swift in Sources */,
			);
			runOnlyForDeploymentPostprocessing = 0;
		};
		D4D5B51D2432599B00CAB6E4 /* Sources */ = {
			isa = PBXSourcesBuildPhase;
			buildActionMask = 2147483647;
			files = (
				D4F06FD52475FDE1003FFEF2 /* NetworkServiceTests.swift in Sources */,
				BF947F912440F6660057A6CC /* StateMetadataTests.swift in Sources */,
				D46553F1246A123900A150E2 /* RequestCallbackHandlerTests.swift in Sources */,
				BF947F9D244181FF0057A6CC /* MockKeyValueStore.swift in Sources */,
				BF947FA0244569190057A6CC /* EdgeRequestTests.swift in Sources */,
				1CCD27D82459EEB900E912B2 /* XDMFormattersTests.swift in Sources */,
				BF947F82243F05BF0057A6CC /* IdentityMapTests.swift in Sources */,
				D42FB8E124635FA200E9321C /* MockResponseCallback.swift in Sources */,
				BF947FA4244613FB0057A6CC /* RequestMetadataTests.swift in Sources */,
				D46553F3246A138800A150E2 /* MockExperiencePlatformResponseHandler.swift in Sources */,
				BF947F7E243EA1300057A6CC /* RequestBuilderTests.swift in Sources */,
				BF947F88243F2EF70057A6CC /* StoreResponsePayloadTests.swift in Sources */,
				BF947F9E244182B30057A6CC /* StoreResponsePayloadManagerTests.swift in Sources */,
				BF947F74243BA0E10057A6CC /* KonductorConfigTests.swift in Sources */,
				BF947FA6244619E80057A6CC /* RequestContextDataTests.swift in Sources */,
				D4F74FE92447A92800379258 /* MockURLSession.swift in Sources */,
				D4F74FEB2447A94900379258 /* MockTask.swift in Sources */,
				D4000F35245A53FB0052C536 /* ExperiencePlatformNetworkServiceTests.swift in Sources */,
				D46553F7246A384900A150E2 /* NetworkResponseHandlerTests.swift in Sources */,
				D4F74FE72447A8B800379258 /* MockNetworkServiceOverrider.swift in Sources */,
				BF947FA2244587520057A6CC /* TestUtils.swift in Sources */,
				1CB57B262460F2B6000B2DA5 /* ACPExperiencePlatformTests.swift in Sources */,
				1CCD27DC245A240F00E912B2 /* ExperiencePlatformEventTests.swift in Sources */,
			);
			runOnlyForDeploymentPostprocessing = 0;
		};
		D4D5B52F24325AB700CAB6E4 /* Sources */ = {
			isa = PBXSourcesBuildPhase;
			buildActionMask = 2147483647;
			files = (
				D4655400246CBF5E00A150E2 /* FunctionalTestBase.swift in Sources */,
				BF0C09452465382000892B5D /* MonitorExtension.swift in Sources */,
				BF0C09482465E42100892B5D /* TestableExperiencePlatformInternal.swift in Sources */,
				D4655402246CD0B000A150E2 /* InstrumentedExtension.swift in Sources */,
				D4655407246DF6DB00A150E2 /* FunctionalTestUtils.swift in Sources */,
				BF0C0935246120B200892B5D /* NetworkResponseHandlerFunctionalTests.swift in Sources */,
				D4655404246DF3FD00A150E2 /* TestUtils.swift in Sources */,
			);
			runOnlyForDeploymentPostprocessing = 0;
		};
		D4D5B5762432977F00CAB6E4 /* Sources */ = {
			isa = PBXSourcesBuildPhase;
			buildActionMask = 2147483647;
			files = (
				D4D5B57D2432977F00CAB6E4 /* AppDelegate.swift in Sources */,
				D4D5B57F2432977F00CAB6E4 /* SceneDelegate.swift in Sources */,
				D46553F5246A2C7900A150E2 /* DemoResponseHandler.swift in Sources */,
				D4D5B5812432977F00CAB6E4 /* ContentView.swift in Sources */,
			);
			runOnlyForDeploymentPostprocessing = 0;
		};
		D4D5B5922433F9C300CAB6E4 /* Sources */ = {
			isa = PBXSourcesBuildPhase;
			buildActionMask = 2147483647;
			files = (
				1C107BFA2470319A009582FA /* CheckOutViewController.swift in Sources */,
				1CB57E082464C818000B2DA5 /* ShoppingItemCell.swift in Sources */,
				1CB57E042464C818000B2DA5 /* AppDelegate.swift in Sources */,
				1CA50BB5244D36C500683A8E /* CartItem.swift in Sources */,
				1C107C05247436A6009582FA /* GriffonViewController.swift in Sources */,
				1CA50BB2244D337F00683A8E /* Product.swift in Sources */,
				1CA50BAF244D32C000683A8E /* ShoppingCart.swift in Sources */,
				1CB57E022464C818000B2DA5 /* ProductData.swift in Sources */,
				1CB57E052464C818000B2DA5 /* HomeViewController.swift in Sources */,
				1CB57E062464C818000B2DA5 /* ProductViewController.swift in Sources */,
				1C107C0024737FA1009582FA /* AEPDemoConstants.swift in Sources */,
				1C107BFC2472ED1A009582FA /* UIViewControllerSnackBar.swift in Sources */,
				1CB57E072464C818000B2DA5 /* CartViewController.swift in Sources */,
				1CB57E032464C818000B2DA5 /* ProductDataLoader.swift in Sources */,
			);
			runOnlyForDeploymentPostprocessing = 0;
		};
/* End PBXSourcesBuildPhase section */

/* Begin PBXTargetDependency section */
		1CB57C42246206D1000B2DA5 /* PBXTargetDependency */ = {
			isa = PBXTargetDependency;
			target = 1CB579D0245DFA81000B2DA5 /* xdmlib */;
			targetProxy = 1CB57C41246206D1000B2DA5 /* PBXContainerItemProxy */;
		};
		BF0C09262461209900892B5D /* PBXTargetDependency */ = {
			isa = PBXTargetDependency;
			platformFilter = ios;
			target = D4D5B4E6242EBB1600CAB6E4 /* ACPExperiencePlatform */;
			targetProxy = D465540D24730DC500A150E2 /* PBXContainerItemProxy */;
		};
		D4D5B5282432599B00CAB6E4 /* PBXTargetDependency */ = {
			isa = PBXTargetDependency;
			platformFilter = ios;
			target = D4D5B4E6242EBB1600CAB6E4 /* ACPExperiencePlatform */;
			targetProxy = D4D5B5272432599B00CAB6E4 /* PBXContainerItemProxy */;
		};
		D4D5B53A24325AB700CAB6E4 /* PBXTargetDependency */ = {
			isa = PBXTargetDependency;
			platformFilter = ios;
			target = D4D5B4E6242EBB1600CAB6E4 /* ACPExperiencePlatform */;
			targetProxy = D4D5B53924325AB700CAB6E4 /* PBXContainerItemProxy */;
		};
/* End PBXTargetDependency section */

/* Begin PBXVariantGroup section */
		D4D5B5872432977F00CAB6E4 /* LaunchScreen.storyboard */ = {
			isa = PBXVariantGroup;
			children = (
				D4D5B5882432977F00CAB6E4 /* Base */,
			);
			name = LaunchScreen.storyboard;
			sourceTree = "<group>";
		};
		D4D5B59E2433F9C300CAB6E4 /* Main.storyboard */ = {
			isa = PBXVariantGroup;
			children = (
				D4D5B59F2433F9C300CAB6E4 /* Base */,
			);
			name = Main.storyboard;
			sourceTree = "<group>";
		};
		D4D5B5A32433F9C400CAB6E4 /* LaunchScreen.storyboard */ = {
			isa = PBXVariantGroup;
			children = (
				D4D5B5A42433F9C400CAB6E4 /* Base */,
			);
			name = LaunchScreen.storyboard;
			sourceTree = "<group>";
		};
/* End PBXVariantGroup section */

/* Begin XCBuildConfiguration section */
		1CB579D5245DFA81000B2DA5 /* Debug */ = {
			isa = XCBuildConfiguration;
			buildSettings = {
				CLANG_ENABLE_MODULES = YES;
				CODE_SIGN_STYLE = Automatic;
				DEVELOPMENT_TEAM = FKGEE875K4;
				IPHONEOS_DEPLOYMENT_TARGET = 10.0;
				LD_RUNPATH_SEARCH_PATHS = (
					"$(inherited)",
					"@executable_path/Frameworks",
					"@loader_path/Frameworks",
				);
				MACOSX_DEPLOYMENT_TARGET = 10.6;
				OTHER_LDFLAGS = "-ObjC";
				PRODUCT_NAME = "$(TARGET_NAME)";
				SKIP_INSTALL = YES;
				SWIFT_OPTIMIZATION_LEVEL = "-Onone";
				SWIFT_VERSION = 5.0;
				TARGETED_DEVICE_FAMILY = "1,2";
				TVOS_DEPLOYMENT_TARGET = 10.0;
				VALID_ARCHS = "$(ARCHS_STANDARD)";
			};
			name = Debug;
		};
		1CB579D6245DFA81000B2DA5 /* Release */ = {
			isa = XCBuildConfiguration;
			buildSettings = {
				CLANG_ENABLE_MODULES = YES;
				CODE_SIGN_STYLE = Automatic;
				DEVELOPMENT_TEAM = FKGEE875K4;
				IPHONEOS_DEPLOYMENT_TARGET = 10.0;
				LD_RUNPATH_SEARCH_PATHS = (
					"$(inherited)",
					"@executable_path/Frameworks",
					"@loader_path/Frameworks",
				);
				MACOSX_DEPLOYMENT_TARGET = 10.6;
				OTHER_LDFLAGS = "-ObjC";
				PRODUCT_NAME = "$(TARGET_NAME)";
				SKIP_INSTALL = YES;
				SWIFT_VERSION = 5.0;
				TARGETED_DEVICE_FAMILY = "1,2";
				TVOS_DEPLOYMENT_TARGET = 10.0;
				VALID_ARCHS = "$(ARCHS_STANDARD)";
			};
			name = Release;
		};
		BF0C09312461209900892B5D /* Debug */ = {
			isa = XCBuildConfiguration;
			baseConfigurationReference = 3B00DD0D8027E516378D8B07 /* Pods-functionalTestsConfig.debug.xcconfig */;
			buildSettings = {
				CODE_SIGN_STYLE = Automatic;
				DEVELOPMENT_TEAM = FKGEE875K4;
				INFOPLIST_FILE = ../../code/functionalTests/Info.plist;
				IPHONEOS_DEPLOYMENT_TARGET = 13.2;
				LD_RUNPATH_SEARCH_PATHS = (
					"$(inherited)",
					"@executable_path/Frameworks",
					"@loader_path/Frameworks",
				);
				PRODUCT_BUNDLE_IDENTIFIER = com.adobe.functionalTestsConfig;
				PRODUCT_NAME = "$(TARGET_NAME)";
				SWIFT_VERSION = 5.0;
				TARGETED_DEVICE_FAMILY = "1,2";
			};
			name = Debug;
		};
		BF0C09322461209900892B5D /* Release */ = {
			isa = XCBuildConfiguration;
			baseConfigurationReference = EC5D122CB999378BD811FEAF /* Pods-functionalTestsConfig.release.xcconfig */;
			buildSettings = {
				CODE_SIGN_STYLE = Automatic;
				DEVELOPMENT_TEAM = FKGEE875K4;
				INFOPLIST_FILE = ../../code/functionalTests/Info.plist;
				IPHONEOS_DEPLOYMENT_TARGET = 13.2;
				LD_RUNPATH_SEARCH_PATHS = (
					"$(inherited)",
					"@executable_path/Frameworks",
					"@loader_path/Frameworks",
				);
				PRODUCT_BUNDLE_IDENTIFIER = com.adobe.functionalTestsConfig;
				PRODUCT_NAME = "$(TARGET_NAME)";
				SWIFT_VERSION = 5.0;
				TARGETED_DEVICE_FAMILY = "1,2";
			};
			name = Release;
		};
		D4D5B4EC242EBB1600CAB6E4 /* Debug */ = {
			isa = XCBuildConfiguration;
			buildSettings = {
				ALWAYS_SEARCH_USER_PATHS = NO;
				CLANG_ALLOW_NON_MODULAR_INCLUDES_IN_FRAMEWORK_MODULES = NO;
				CLANG_ANALYZER_NONNULL = YES;
				CLANG_ANALYZER_NUMBER_OBJECT_CONVERSION = YES_AGGRESSIVE;
				CLANG_CXX_LANGUAGE_STANDARD = "gnu++14";
				CLANG_CXX_LIBRARY = "libc++";
				CLANG_ENABLE_MODULES = YES;
				CLANG_ENABLE_OBJC_ARC = YES;
				CLANG_ENABLE_OBJC_WEAK = YES;
				CLANG_WARN_BLOCK_CAPTURE_AUTORELEASING = YES;
				CLANG_WARN_BOOL_CONVERSION = YES;
				CLANG_WARN_COMMA = YES;
				CLANG_WARN_CONSTANT_CONVERSION = YES;
				CLANG_WARN_DEPRECATED_OBJC_IMPLEMENTATIONS = YES;
				CLANG_WARN_DIRECT_OBJC_ISA_USAGE = YES_ERROR;
				CLANG_WARN_DOCUMENTATION_COMMENTS = YES;
				CLANG_WARN_EMPTY_BODY = YES;
				CLANG_WARN_ENUM_CONVERSION = YES;
				CLANG_WARN_INFINITE_RECURSION = YES;
				CLANG_WARN_INT_CONVERSION = YES;
				CLANG_WARN_NON_LITERAL_NULL_CONVERSION = YES;
				CLANG_WARN_OBJC_IMPLICIT_RETAIN_SELF = YES;
				CLANG_WARN_OBJC_LITERAL_CONVERSION = YES;
				CLANG_WARN_OBJC_ROOT_CLASS = YES_ERROR;
				CLANG_WARN_RANGE_LOOP_ANALYSIS = YES;
				CLANG_WARN_STRICT_PROTOTYPES = YES;
				CLANG_WARN_SUSPICIOUS_MOVE = YES;
				CLANG_WARN_UNGUARDED_AVAILABILITY = YES_AGGRESSIVE;
				CLANG_WARN_UNREACHABLE_CODE = YES;
				CLANG_WARN__DUPLICATE_METHOD_MATCH = YES;
				COPY_PHASE_STRIP = NO;
				DEBUG_INFORMATION_FORMAT = dwarf;
				ENABLE_STRICT_OBJC_MSGSEND = YES;
				ENABLE_TESTABILITY = YES;
				GCC_C_LANGUAGE_STANDARD = gnu11;
				GCC_DYNAMIC_NO_PIC = NO;
				GCC_NO_COMMON_BLOCKS = YES;
				GCC_OPTIMIZATION_LEVEL = 0;
				GCC_PREPROCESSOR_DEFINITIONS = (
					"DEBUG=1",
					"$(inherited)",
				);
				GCC_WARN_64_TO_32_BIT_CONVERSION = YES;
				GCC_WARN_ABOUT_RETURN_TYPE = YES_ERROR;
				GCC_WARN_UNDECLARED_SELECTOR = YES;
				GCC_WARN_UNINITIALIZED_AUTOS = YES_AGGRESSIVE;
				GCC_WARN_UNUSED_FUNCTION = YES;
				GCC_WARN_UNUSED_VARIABLE = YES;
				IPHONEOS_DEPLOYMENT_TARGET = 10.0;
				MTL_ENABLE_DEBUG_INFO = INCLUDE_SOURCE;
				MTL_FAST_MATH = YES;
				ONLY_ACTIVE_ARCH = YES;
				SDKROOT = iphoneos;
				SWIFT_ACTIVE_COMPILATION_CONDITIONS = DEBUG;
				SWIFT_OPTIMIZATION_LEVEL = "-Onone";
				VALID_ARCHS = "i386 x86_64 arm64 armv7 armv7s";
			};
			name = Debug;
		};
		D4D5B4ED242EBB1600CAB6E4 /* Release */ = {
			isa = XCBuildConfiguration;
			buildSettings = {
				ALWAYS_SEARCH_USER_PATHS = NO;
				CLANG_ALLOW_NON_MODULAR_INCLUDES_IN_FRAMEWORK_MODULES = NO;
				CLANG_ANALYZER_NONNULL = YES;
				CLANG_ANALYZER_NUMBER_OBJECT_CONVERSION = YES_AGGRESSIVE;
				CLANG_CXX_LANGUAGE_STANDARD = "gnu++14";
				CLANG_CXX_LIBRARY = "libc++";
				CLANG_ENABLE_MODULES = YES;
				CLANG_ENABLE_OBJC_ARC = YES;
				CLANG_ENABLE_OBJC_WEAK = YES;
				CLANG_WARN_BLOCK_CAPTURE_AUTORELEASING = YES;
				CLANG_WARN_BOOL_CONVERSION = YES;
				CLANG_WARN_COMMA = YES;
				CLANG_WARN_CONSTANT_CONVERSION = YES;
				CLANG_WARN_DEPRECATED_OBJC_IMPLEMENTATIONS = YES;
				CLANG_WARN_DIRECT_OBJC_ISA_USAGE = YES_ERROR;
				CLANG_WARN_DOCUMENTATION_COMMENTS = YES;
				CLANG_WARN_EMPTY_BODY = YES;
				CLANG_WARN_ENUM_CONVERSION = YES;
				CLANG_WARN_INFINITE_RECURSION = YES;
				CLANG_WARN_INT_CONVERSION = YES;
				CLANG_WARN_NON_LITERAL_NULL_CONVERSION = YES;
				CLANG_WARN_OBJC_IMPLICIT_RETAIN_SELF = YES;
				CLANG_WARN_OBJC_LITERAL_CONVERSION = YES;
				CLANG_WARN_OBJC_ROOT_CLASS = YES_ERROR;
				CLANG_WARN_RANGE_LOOP_ANALYSIS = YES;
				CLANG_WARN_STRICT_PROTOTYPES = YES;
				CLANG_WARN_SUSPICIOUS_MOVE = YES;
				CLANG_WARN_UNGUARDED_AVAILABILITY = YES_AGGRESSIVE;
				CLANG_WARN_UNREACHABLE_CODE = YES;
				CLANG_WARN__DUPLICATE_METHOD_MATCH = YES;
				COPY_PHASE_STRIP = NO;
				DEBUG_INFORMATION_FORMAT = "dwarf-with-dsym";
				ENABLE_NS_ASSERTIONS = NO;
				ENABLE_STRICT_OBJC_MSGSEND = YES;
				GCC_C_LANGUAGE_STANDARD = gnu11;
				GCC_NO_COMMON_BLOCKS = YES;
				GCC_WARN_64_TO_32_BIT_CONVERSION = YES;
				GCC_WARN_ABOUT_RETURN_TYPE = YES_ERROR;
				GCC_WARN_UNDECLARED_SELECTOR = YES;
				GCC_WARN_UNINITIALIZED_AUTOS = YES_AGGRESSIVE;
				GCC_WARN_UNUSED_FUNCTION = YES;
				GCC_WARN_UNUSED_VARIABLE = YES;
				IPHONEOS_DEPLOYMENT_TARGET = 10.0;
				MTL_ENABLE_DEBUG_INFO = NO;
				MTL_FAST_MATH = YES;
				SDKROOT = iphoneos;
				SWIFT_COMPILATION_MODE = wholemodule;
				SWIFT_OPTIMIZATION_LEVEL = "-O";
				VALIDATE_PRODUCT = YES;
				VALID_ARCHS = "i386 x86_64 arm64 armv7 armv7s";
			};
			name = Release;
		};
		D4D5B4EF242EBB1700CAB6E4 /* Debug */ = {
			isa = XCBuildConfiguration;
			baseConfigurationReference = 7BAF171DCE2EB9148D635DC4 /* Pods-ACPExperiencePlatform.debug.xcconfig */;
			buildSettings = {
				CODE_SIGN_STYLE = Automatic;
				DEVELOPMENT_TEAM = FKGEE875K4;
				INSTALL_PATH = "$(SRCROOT)";
				OTHER_LDFLAGS = "$(inherited)";
				PRODUCT_NAME = "$(TARGET_NAME)";
				SKIP_INSTALL = NO;
				STRIP_INSTALLED_PRODUCT = NO;
				SWIFT_VERSION = 5.0;
				TARGETED_DEVICE_FAMILY = "1,2";
				VALID_ARCHS = "$(ARCHS_STANDARD)";
			};
			name = Debug;
		};
		D4D5B4F0242EBB1700CAB6E4 /* Release */ = {
			isa = XCBuildConfiguration;
			baseConfigurationReference = DCA2D877658C8938048344E5 /* Pods-ACPExperiencePlatform.release.xcconfig */;
			buildSettings = {
				CODE_SIGN_STYLE = Automatic;
				DEVELOPMENT_TEAM = FKGEE875K4;
				INSTALL_PATH = "$(SRCROOT)";
				OTHER_LDFLAGS = "$(inherited)";
				PRODUCT_NAME = "$(TARGET_NAME)";
				SKIP_INSTALL = NO;
				STRIP_INSTALLED_PRODUCT = NO;
				SWIFT_VERSION = 5.0;
				TARGETED_DEVICE_FAMILY = "1,2";
				VALID_ARCHS = "$(ARCHS_STANDARD)";
			};
			name = Release;
		};
		D4D5B52A2432599B00CAB6E4 /* Debug */ = {
			isa = XCBuildConfiguration;
			baseConfigurationReference = D2D776EBFDA183603FE9E178 /* Pods-unitTests.debug.xcconfig */;
			buildSettings = {
				CODE_SIGN_STYLE = Automatic;
				DEVELOPMENT_TEAM = FKGEE875K4;
				INFOPLIST_FILE = ../../code/unitTests/Info.plist;
				IPHONEOS_DEPLOYMENT_TARGET = 11.0;
				LD_RUNPATH_SEARCH_PATHS = (
					"$(inherited)",
					"@executable_path/Frameworks",
					"@loader_path/Frameworks",
				);
				PRODUCT_BUNDLE_IDENTIFIER = com.adobe.UnitTests;
				PRODUCT_NAME = "$(TARGET_NAME)";
				SWIFT_VERSION = 5.0;
				TARGETED_DEVICE_FAMILY = "1,2";
				TVOS_DEPLOYMENT_TARGET = 11.0;
				VALID_ARCHS = "$(ARCHS_STANDARD)";
			};
			name = Debug;
		};
		D4D5B52B2432599B00CAB6E4 /* Release */ = {
			isa = XCBuildConfiguration;
			baseConfigurationReference = 76B9EBA5F3B722092244D92A /* Pods-unitTests.release.xcconfig */;
			buildSettings = {
				CODE_SIGN_STYLE = Automatic;
				DEVELOPMENT_TEAM = FKGEE875K4;
				INFOPLIST_FILE = ../../code/unitTests/Info.plist;
				IPHONEOS_DEPLOYMENT_TARGET = 11.0;
				LD_RUNPATH_SEARCH_PATHS = (
					"$(inherited)",
					"@executable_path/Frameworks",
					"@loader_path/Frameworks",
				);
				PRODUCT_BUNDLE_IDENTIFIER = com.adobe.UnitTests;
				PRODUCT_NAME = "$(TARGET_NAME)";
				SWIFT_VERSION = 5.0;
				TARGETED_DEVICE_FAMILY = "1,2";
				TVOS_DEPLOYMENT_TARGET = 11.0;
				VALID_ARCHS = "$(ARCHS_STANDARD)";
			};
			name = Release;
		};
		D4D5B53C24325AB800CAB6E4 /* Debug */ = {
			isa = XCBuildConfiguration;
			baseConfigurationReference = 2FB2E32F03A9005E37BBC05B /* Pods-functionalTests.debug.xcconfig */;
			buildSettings = {
				CODE_SIGN_STYLE = Automatic;
				DEVELOPMENT_TEAM = FKGEE875K4;
				INFOPLIST_FILE = ../../code/functionalTests/Info.plist;
				IPHONEOS_DEPLOYMENT_TARGET = 10.0;
				LD_RUNPATH_SEARCH_PATHS = (
					"$(inherited)",
					"@executable_path/Frameworks",
					"@loader_path/Frameworks",
				);
				MACOSX_DEPLOYMENT_TARGET = 10.6;
				PRODUCT_BUNDLE_IDENTIFIER = com.adobe.functionalTests;
				PRODUCT_NAME = "$(TARGET_NAME)";
				SWIFT_VERSION = 5.0;
				TARGETED_DEVICE_FAMILY = "1,2";
				VALID_ARCHS = "$(ARCHS_STANDARD)";
				WATCHOS_DEPLOYMENT_TARGET = 4.0;
			};
			name = Debug;
		};
		D4D5B53D24325AB800CAB6E4 /* Release */ = {
			isa = XCBuildConfiguration;
			baseConfigurationReference = 27992B07DDD37DD414AAABBB /* Pods-functionalTests.release.xcconfig */;
			buildSettings = {
				CODE_SIGN_STYLE = Automatic;
				DEVELOPMENT_TEAM = FKGEE875K4;
				INFOPLIST_FILE = ../../code/functionalTests/Info.plist;
				IPHONEOS_DEPLOYMENT_TARGET = 10.0;
				LD_RUNPATH_SEARCH_PATHS = (
					"$(inherited)",
					"@executable_path/Frameworks",
					"@loader_path/Frameworks",
				);
				MACOSX_DEPLOYMENT_TARGET = 10.6;
				PRODUCT_BUNDLE_IDENTIFIER = com.adobe.functionalTests;
				PRODUCT_NAME = "$(TARGET_NAME)";
				SWIFT_VERSION = 5.0;
				TARGETED_DEVICE_FAMILY = "1,2";
				VALID_ARCHS = "$(ARCHS_STANDARD)";
				WATCHOS_DEPLOYMENT_TARGET = 4.0;
			};
			name = Release;
		};
		D4D5B58B2432977F00CAB6E4 /* Debug */ = {
			isa = XCBuildConfiguration;
			baseConfigurationReference = ADE77A33494C29240B6DF02E /* Pods-AEPDemoAppSwiftUI.debug.xcconfig */;
			buildSettings = {
				ASSETCATALOG_COMPILER_APPICON_NAME = AppIcon;
				CODE_SIGN_STYLE = Automatic;
				DEVELOPMENT_ASSET_PATHS = "\"../../demo/AEPDemoAppSwiftUI/Preview Content\"";
				DEVELOPMENT_TEAM = FKGEE875K4;
				ENABLE_PREVIEWS = YES;
				INFOPLIST_FILE = ../../demo/AEPDemoAppSwiftUI/Info.plist;
				IPHONEOS_DEPLOYMENT_TARGET = 13.0;
				LD_RUNPATH_SEARCH_PATHS = (
					"$(inherited)",
					"@executable_path/Frameworks",
				);
				LIBRARY_SEARCH_PATHS = (
					"$(inherited)",
					"\"${PODS_CONFIGURATION_BUILD_DIR}/ACPCore\"",
					"\"${PODS_CONFIGURATION_BUILD_DIR}/ACPGriffon\"",
					"\"${PODS_ROOT}/ACPCore\"/**",
					"\"${PODS_ROOT}/ACPGriffon\"",
				);
				PRODUCT_BUNDLE_IDENTIFIER = com.adobe.AEPCommerceDemoApp;
				PRODUCT_NAME = "$(TARGET_NAME)";
				SWIFT_VERSION = 5.0;
				TARGETED_DEVICE_FAMILY = "1,2";
				TVOS_DEPLOYMENT_TARGET = 13.0;
				VALID_ARCHS = "$(ARCHS_STANDARD)";
			};
			name = Debug;
		};
		D4D5B58C2432977F00CAB6E4 /* Release */ = {
			isa = XCBuildConfiguration;
			baseConfigurationReference = AB9960EC38354330392EE304 /* Pods-AEPDemoAppSwiftUI.release.xcconfig */;
			buildSettings = {
				ASSETCATALOG_COMPILER_APPICON_NAME = AppIcon;
				CODE_SIGN_STYLE = Automatic;
				DEVELOPMENT_ASSET_PATHS = "\"../../demo/AEPDemoAppSwiftUI/Preview Content\"";
				DEVELOPMENT_TEAM = FKGEE875K4;
				ENABLE_PREVIEWS = YES;
				INFOPLIST_FILE = ../../demo/AEPDemoAppSwiftUI/Info.plist;
				IPHONEOS_DEPLOYMENT_TARGET = 13.0;
				LD_RUNPATH_SEARCH_PATHS = (
					"$(inherited)",
					"@executable_path/Frameworks",
				);
				PRODUCT_BUNDLE_IDENTIFIER = com.adobe.AEPCommerceDemoApp;
				PRODUCT_NAME = "$(TARGET_NAME)";
				SWIFT_VERSION = 5.0;
				TARGETED_DEVICE_FAMILY = "1,2";
				TVOS_DEPLOYMENT_TARGET = 13.0;
				VALID_ARCHS = "$(ARCHS_STANDARD)";
			};
			name = Release;
		};
		D4D5B5A82433F9C400CAB6E4 /* Debug */ = {
			isa = XCBuildConfiguration;
			baseConfigurationReference = B465E6CF2738A9A79586BA7E /* Pods-AEPCommerceDemoApp.debug.xcconfig */;
			buildSettings = {
				ASSETCATALOG_COMPILER_APPICON_NAME = AppIcon;
				CLANG_ALLOW_NON_MODULAR_INCLUDES_IN_FRAMEWORK_MODULES = NO;
				CODE_SIGN_STYLE = Automatic;
				DEVELOPMENT_TEAM = FKGEE875K4;
				GCC_NO_COMMON_BLOCKS = YES;
				INFOPLIST_FILE = ../../demo/AEPCommerceDemoApp/Info.plist;
				IPHONEOS_DEPLOYMENT_TARGET = 10.0;
				LD_RUNPATH_SEARCH_PATHS = (
					"$(inherited)",
					"@executable_path/Frameworks",
					"$(SRCROOT)",
				);
				MACOSX_DEPLOYMENT_TARGET = 10.6;
				PRODUCT_BUNDLE_IDENTIFIER = com.adobe.AEPCommerceDemoApp;
				PRODUCT_NAME = "$(TARGET_NAME)";
				SWIFT_VERSION = 5.0;
				TARGETED_DEVICE_FAMILY = "1,2";
				TVOS_DEPLOYMENT_TARGET = 10.0;
				VALID_ARCHS = "$(ARCHS_STANDARD)";
			};
			name = Debug;
		};
		D4D5B5A92433F9C400CAB6E4 /* Release */ = {
			isa = XCBuildConfiguration;
			baseConfigurationReference = D4BB7B8EB065D088F6C0F397 /* Pods-AEPCommerceDemoApp.release.xcconfig */;
			buildSettings = {
				ASSETCATALOG_COMPILER_APPICON_NAME = AppIcon;
				CLANG_ALLOW_NON_MODULAR_INCLUDES_IN_FRAMEWORK_MODULES = NO;
				CODE_SIGN_STYLE = Automatic;
				DEVELOPMENT_TEAM = FKGEE875K4;
				GCC_NO_COMMON_BLOCKS = YES;
				INFOPLIST_FILE = ../../demo/AEPCommerceDemoApp/Info.plist;
				IPHONEOS_DEPLOYMENT_TARGET = 10.0;
				LD_RUNPATH_SEARCH_PATHS = (
					"$(inherited)",
					"@executable_path/Frameworks",
					"$(SRCROOT)",
				);
				MACOSX_DEPLOYMENT_TARGET = 10.6;
				PRODUCT_BUNDLE_IDENTIFIER = com.adobe.AEPCommerceDemoApp;
				PRODUCT_NAME = "$(TARGET_NAME)";
				SWIFT_VERSION = 5.0;
				TARGETED_DEVICE_FAMILY = "1,2";
				TVOS_DEPLOYMENT_TARGET = 10.0;
				VALID_ARCHS = "$(ARCHS_STANDARD)";
			};
			name = Release;
		};
/* End XCBuildConfiguration section */

/* Begin XCConfigurationList section */
		1CB579D7245DFA81000B2DA5 /* Build configuration list for PBXNativeTarget "xdmlib" */ = {
			isa = XCConfigurationList;
			buildConfigurations = (
				1CB579D5245DFA81000B2DA5 /* Debug */,
				1CB579D6245DFA81000B2DA5 /* Release */,
			);
			defaultConfigurationIsVisible = 0;
			defaultConfigurationName = Release;
		};
		BF0C09302461209900892B5D /* Build configuration list for PBXNativeTarget "functionalTestsConfig" */ = {
			isa = XCConfigurationList;
			buildConfigurations = (
				BF0C09312461209900892B5D /* Debug */,
				BF0C09322461209900892B5D /* Release */,
			);
			defaultConfigurationIsVisible = 0;
			defaultConfigurationName = Release;
		};
		D4D5B4E2242EBB1600CAB6E4 /* Build configuration list for PBXProject "ACPExperiencePlatform" */ = {
			isa = XCConfigurationList;
			buildConfigurations = (
				D4D5B4EC242EBB1600CAB6E4 /* Debug */,
				D4D5B4ED242EBB1600CAB6E4 /* Release */,
			);
			defaultConfigurationIsVisible = 0;
			defaultConfigurationName = Release;
		};
		D4D5B4EE242EBB1700CAB6E4 /* Build configuration list for PBXNativeTarget "ACPExperiencePlatform" */ = {
			isa = XCConfigurationList;
			buildConfigurations = (
				D4D5B4EF242EBB1700CAB6E4 /* Debug */,
				D4D5B4F0242EBB1700CAB6E4 /* Release */,
			);
			defaultConfigurationIsVisible = 0;
			defaultConfigurationName = Release;
		};
		D4D5B5292432599B00CAB6E4 /* Build configuration list for PBXNativeTarget "unitTests" */ = {
			isa = XCConfigurationList;
			buildConfigurations = (
				D4D5B52A2432599B00CAB6E4 /* Debug */,
				D4D5B52B2432599B00CAB6E4 /* Release */,
			);
			defaultConfigurationIsVisible = 0;
			defaultConfigurationName = Release;
		};
		D4D5B53B24325AB800CAB6E4 /* Build configuration list for PBXNativeTarget "functionalTests" */ = {
			isa = XCConfigurationList;
			buildConfigurations = (
				D4D5B53C24325AB800CAB6E4 /* Debug */,
				D4D5B53D24325AB800CAB6E4 /* Release */,
			);
			defaultConfigurationIsVisible = 0;
			defaultConfigurationName = Release;
		};
		D4D5B58D2432977F00CAB6E4 /* Build configuration list for PBXNativeTarget "AEPDemoAppSwiftUI" */ = {
			isa = XCConfigurationList;
			buildConfigurations = (
				D4D5B58B2432977F00CAB6E4 /* Debug */,
				D4D5B58C2432977F00CAB6E4 /* Release */,
			);
			defaultConfigurationIsVisible = 0;
			defaultConfigurationName = Release;
		};
		D4D5B5A72433F9C400CAB6E4 /* Build configuration list for PBXNativeTarget "AEPCommerceDemoApp" */ = {
			isa = XCConfigurationList;
			buildConfigurations = (
				D4D5B5A82433F9C400CAB6E4 /* Debug */,
				D4D5B5A92433F9C400CAB6E4 /* Release */,
			);
			defaultConfigurationIsVisible = 0;
			defaultConfigurationName = Release;
		};
/* End XCConfigurationList section */
	};
	rootObject = D4D5B4DF242EBB1600CAB6E4 /* Project object */;
}<|MERGE_RESOLUTION|>--- conflicted
+++ resolved
@@ -345,11 +345,6 @@
 		D4655401246CD0B000A150E2 /* InstrumentedExtension.swift */ = {isa = PBXFileReference; lastKnownFileType = sourcecode.swift; path = InstrumentedExtension.swift; sourceTree = "<group>"; };
 		D4655406246DF6DB00A150E2 /* FunctionalTestUtils.swift */ = {isa = PBXFileReference; lastKnownFileType = sourcecode.swift; path = FunctionalTestUtils.swift; sourceTree = "<group>"; };
 		D465540E24730E3900A150E2 /* IdentityMap.swift */ = {isa = PBXFileReference; fileEncoding = 4; lastKnownFileType = sourcecode.swift; path = IdentityMap.swift; sourceTree = "<group>"; };
-<<<<<<< HEAD
-=======
-		D46554112473129F00A150E2 /* NetworkServiceTests.swift */ = {isa = PBXFileReference; lastKnownFileType = sourcecode.swift; path = NetworkServiceTests.swift; sourceTree = "<group>"; };
-		D46554132473131400A150E2 /* MockResponseHandler.swift */ = {isa = PBXFileReference; lastKnownFileType = sourcecode.swift; path = MockResponseHandler.swift; sourceTree = "<group>"; };
->>>>>>> 7ea739be
 		D4BB7B8EB065D088F6C0F397 /* Pods-AEPCommerceDemoApp.release.xcconfig */ = {isa = PBXFileReference; includeInIndex = 1; lastKnownFileType = text.xcconfig; name = "Pods-AEPCommerceDemoApp.release.xcconfig"; path = "Target Support Files/Pods-AEPCommerceDemoApp/Pods-AEPCommerceDemoApp.release.xcconfig"; sourceTree = "<group>"; };
 		D4D5B4E7242EBB1600CAB6E4 /* libACPExperiencePlatform.a */ = {isa = PBXFileReference; explicitFileType = archive.ar; includeInIndex = 0; path = libACPExperiencePlatform.a; sourceTree = BUILT_PRODUCTS_DIR; };
 		D4D5B4EA242EBB1600CAB6E4 /* ACPExperiencePlatform.swift */ = {isa = PBXFileReference; lastKnownFileType = sourcecode.swift; path = ACPExperiencePlatform.swift; sourceTree = "<group>"; };
@@ -671,7 +666,6 @@
 			isa = PBXGroup;
 			children = (
 				D4F74FEC2447A95400379258 /* utils */,
-				D46554112473129F00A150E2 /* NetworkServiceTests.swift */,
 				D4D5B5252432599B00CAB6E4 /* Info.plist */,
 				1CB57B242460EF0C000B2DA5 /* ACPExperiencePlatformTests.swift */,
 				BF947F9F244569190057A6CC /* EdgeRequestTests.swift */,

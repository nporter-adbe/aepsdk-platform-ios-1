//
// Copyright 2020 Adobe. All rights reserved.
// This file is licensed to you under the Apache License, Version 2.0 (the "License");
// you may not use this file except in compliance with the License. You may obtain a copy
// of the License at http://www.apache.org/licenses/LICENSE-2.0
//
// Unless required by applicable law or agreed to in writing, software distributed under
// the License is distributed on an "AS IS" BASIS, WITHOUT WARRANTIES OR REPRESENTATIONS
// OF ANY KIND, either express or implied. See the License for the specific language
// governing permissions and limitations under the License.
//

import XCTest
@testable import ACPExperiencePlatform

class StoreResponsePayloadManagerTests: XCTestCase {
    
    override func setUp() {
        // Put setup code here. This method is called before the invocation of each test method in the class.
        continueAfterFailure = false // fail so nil checks stop execution
    }
    
    override func tearDown() {
        // Put teardown code here. This method is called after the invocation of each test method in the class.
    }
    
    // MARK:
    
    func testGetActiveStores_isCorrect_whenRecordsInDataStore() {
        let manager = StoreResponsePayloadManager(MockKeyValueStore())
        manager.saveStorePayloads(buildStorePayloads())
        XCTAssertEqual(2, manager.getActiveStores().count)
    }
    
    func testGetActiveStores_evictsExpiredKey_whenCurrentDatePassesExpiry() {
        let manager = StoreResponsePayloadManager(MockKeyValueStore())
        manager.saveStorePayloads(buildStorePayloads())
        XCTAssertEqual(2, manager.getActiveStores().count)
        sleep(3)
        XCTAssertEqual(1, manager.getActiveStores().count)
    }
    
    func testGetActivePayloadList_returnsList_whenRecordsInDataStore() {
        let manager = StoreResponsePayloadManager(MockKeyValueStore())
        manager.saveStorePayloads(buildStorePayloads())
        let payloads = manager.getActivePayloadList()
        XCTAssertEqual(2, payloads.count)
    }
    
    func testSaveStorePayloads_savesPayloads_whenValid() {
        let manager = StoreResponsePayloadManager(MockKeyValueStore())
        manager.saveStorePayloads(buildStorePayloads())
        XCTAssertEqual(2, manager.getActiveStores().count)
    }
    
    func testSaveStorePayloads_overwritesPayloads_whenDuplicateKeys() {
        let manager = StoreResponsePayloadManager(MockKeyValueStore())
        manager.saveStorePayloads(buildStorePayloads())
        manager.saveStorePayloads(buildStorePayloads())
        XCTAssertEqual(2, manager.getActiveStores().count)
    }
    
    func testSaveStorePayloads_maxAgeLessThanOne_isRemoved() {
        let manager = StoreResponsePayloadManager(MockKeyValueStore())
        manager.saveStorePayloads([StoreResponsePayload(payload: StorePayload(key: "key", value: "value", maxAge: 3600))])
        XCTAssertEqual(1, manager.getActiveStores().count)
        manager.saveStorePayloads([StoreResponsePayload(payload: StorePayload(key: "key", value: "value", maxAge: -1))])
        XCTAssertEqual(0, manager.getActiveStores().count)
    }
    
    func testSaveStorePayloads_overwritesPayloads_whenDuplicateKeysAndNewValues() {
        let manager = StoreResponsePayloadManager(MockKeyValueStore())
        manager.saveStorePayloads(buildStorePayloads())
        
        let originalPayloads = manager.getActiveStores()
        
        // new payloads use same keys as original payloads
        var newPayloads: [StoreResponsePayload] = []
<<<<<<< HEAD
        newPayloads.append(StoreResponsePayload(payload: StorePayload(key: "kndctr_53A16ACB5CC1D3760A495C99_AdobeOrg_optout",
                                                                      value: "general=false",
                                                                      maxAge: 8000)))
        newPayloads.append(StoreResponsePayload(payload: StorePayload(key: "kndctr_53A16ACB5CC1D3760A495C99_AdobeOrg_optin",
                                                                      value: "newValue",
                                                                      maxAge: 10)))
=======
        newPayloads.append(StoreResponsePayload(key: "kndctr_53A16ACB5CC1D3760A495C99_AdobeOrg_optout",
                                                value: "general=false",
                                                maxAgeSeconds: 8000))
        newPayloads.append(StoreResponsePayload(key: "kndctr_53A16ACB5CC1D3760A495C99_AdobeOrg_optin",
                                                value: "newValue",
                                                maxAgeSeconds: 10))
>>>>>>> ec53230e
        
        // overwrite and update
        manager.saveStorePayloads(newPayloads)
        
        let activePayloads = manager.getActiveStores()
        XCTAssertEqual(2, activePayloads.count)
        
        if let p1 = activePayloads["kndctr_53A16ACB5CC1D3760A495C99_AdobeOrg_optout"] {
            XCTAssertEqual("kndctr_53A16ACB5CC1D3760A495C99_AdobeOrg_optout", p1.payload.key)
            XCTAssertEqual("general=false", p1.payload.value)
            XCTAssertEqual(8000, p1.payload.maxAge)
            XCTAssertTrue(p1.expiryDate > originalPayloads[p1.payload.key]?.expiryDate ?? Date())
        } else {
            XCTFail("Failed to get payload with key kndctr_53A16ACB5CC1D3760A495C99_AdobeOrg_optout from active stores.")
        }
        
        if let p2 = activePayloads["kndctr_53A16ACB5CC1D3760A495C99_AdobeOrg_optin"] {
            XCTAssertEqual("kndctr_53A16ACB5CC1D3760A495C99_AdobeOrg_optin", p2.payload.key)
            XCTAssertEqual("newValue", p2.payload.value)
            XCTAssertEqual(10, p2.payload.maxAge)
            XCTAssertTrue(p2.expiryDate > originalPayloads[p2.payload.key]?.expiryDate ?? Date())
        } else {
            XCTFail("Failed to get payload with key kndctr_53A16ACB5CC1D3760A495C99_AdobeOrg_optin from active stores.")
        }
    }
    
    func buildStorePayloads() -> [StoreResponsePayload] {
        var payloads: [StoreResponsePayload] = []
        
<<<<<<< HEAD
        payloads.append(StoreResponsePayload(payload: StorePayload(key: "kndctr_53A16ACB5CC1D3760A495C99_AdobeOrg_optout",
                                                                   value: "general=true",
                                                                   maxAge: 7200)))
        payloads.append(StoreResponsePayload(payload: StorePayload(key: "kndctr_53A16ACB5CC1D3760A495C99_AdobeOrg_optin",
                                                                   value: "",
                                                                   maxAge: 2)))
        return payloads
    }
=======
        payloads.append(StoreResponsePayload(key: "kndctr_53A16ACB5CC1D3760A495C99_AdobeOrg_optout",
                                             value: "general=true",
                                             maxAgeSeconds: 7200))
        payloads.append(StoreResponsePayload(key: "kndctr_53A16ACB5CC1D3760A495C99_AdobeOrg_optin",
                                             value: "",
                                             maxAgeSeconds: 2))
        return payloads
    }
    
>>>>>>> ec53230e
}<|MERGE_RESOLUTION|>--- conflicted
+++ resolved
@@ -25,7 +25,7 @@
     }
     
     // MARK:
-    
+
     func testGetActiveStores_isCorrect_whenRecordsInDataStore() {
         let manager = StoreResponsePayloadManager(MockKeyValueStore())
         manager.saveStorePayloads(buildStorePayloads())
@@ -71,26 +71,17 @@
     func testSaveStorePayloads_overwritesPayloads_whenDuplicateKeysAndNewValues() {
         let manager = StoreResponsePayloadManager(MockKeyValueStore())
         manager.saveStorePayloads(buildStorePayloads())
-        
+
         let originalPayloads = manager.getActiveStores()
         
         // new payloads use same keys as original payloads
         var newPayloads: [StoreResponsePayload] = []
-<<<<<<< HEAD
         newPayloads.append(StoreResponsePayload(payload: StorePayload(key: "kndctr_53A16ACB5CC1D3760A495C99_AdobeOrg_optout",
                                                                       value: "general=false",
                                                                       maxAge: 8000)))
         newPayloads.append(StoreResponsePayload(payload: StorePayload(key: "kndctr_53A16ACB5CC1D3760A495C99_AdobeOrg_optin",
                                                                       value: "newValue",
                                                                       maxAge: 10)))
-=======
-        newPayloads.append(StoreResponsePayload(key: "kndctr_53A16ACB5CC1D3760A495C99_AdobeOrg_optout",
-                                                value: "general=false",
-                                                maxAgeSeconds: 8000))
-        newPayloads.append(StoreResponsePayload(key: "kndctr_53A16ACB5CC1D3760A495C99_AdobeOrg_optin",
-                                                value: "newValue",
-                                                maxAgeSeconds: 10))
->>>>>>> ec53230e
         
         // overwrite and update
         manager.saveStorePayloads(newPayloads)
@@ -120,7 +111,6 @@
     func buildStorePayloads() -> [StoreResponsePayload] {
         var payloads: [StoreResponsePayload] = []
         
-<<<<<<< HEAD
         payloads.append(StoreResponsePayload(payload: StorePayload(key: "kndctr_53A16ACB5CC1D3760A495C99_AdobeOrg_optout",
                                                                    value: "general=true",
                                                                    maxAge: 7200)))
@@ -129,15 +119,4 @@
                                                                    maxAge: 2)))
         return payloads
     }
-=======
-        payloads.append(StoreResponsePayload(key: "kndctr_53A16ACB5CC1D3760A495C99_AdobeOrg_optout",
-                                             value: "general=true",
-                                             maxAgeSeconds: 7200))
-        payloads.append(StoreResponsePayload(key: "kndctr_53A16ACB5CC1D3760A495C99_AdobeOrg_optin",
-                                             value: "",
-                                             maxAgeSeconds: 2))
-        return payloads
-    }
-    
->>>>>>> ec53230e
 }
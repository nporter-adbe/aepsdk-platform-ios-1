//
// Copyright 2020 Adobe. All rights reserved.
// This file is licensed to you under the Apache License, Version 2.0 (the "License");
// you may not use this file except in compliance with the License. You may obtain a copy
// of the License at http://www.apache.org/licenses/LICENSE-2.0
//
// Unless required by applicable law or agreed to in writing, software distributed under
// the License is distributed on an "AS IS" BASIS, WITHOUT WARRANTIES OR REPRESENTATIONS
// OF ANY KIND, either express or implied. See the License for the specific language
// governing permissions and limitations under the License.
//

import XCTest
@testable import ACPExperiencePlatform

class EdgeRequestTests: XCTestCase {
    
    override func setUp() {
        // Put setup code here. This method is called before the invocation of each test method in the class.
        continueAfterFailure = false // fail so nil checks stop execution
    }
    
<<<<<<< HEAD
=======
    override func tearDown() {
        // Put teardown code here. This method is called after the invocation of each test method in the class.
    }
    
    
>>>>>>> 40a96de1
    func testEncode_allProperties() {
        let konductorConfig = KonductorConfig(streaming: Streaming(recordSeparator: "A", lineFeed: "B"))
        let requestMetadata = RequestMetadata(konductorConfig: konductorConfig, state: nil)
        var identityMap = IdentityMap()
        identityMap.addItem(namespace: "email", id: "example@adobe.com")
        let requestContext = RequestContextData(identityMap: identityMap)
        
        let events: [[String : AnyCodable]] = [
            [
                "data" : [
                    "key" : "value"
                ],
                "xdm" : [
                    "device" :[
                        "manufacturer" : "Atari",
                        "type" : "mobile"
                    ]
                ]
            ]]
        let edgeRequest = EdgeRequest(meta: requestMetadata, xdm: requestContext, events: events)
        
        let encoder = JSONEncoder()
        encoder.outputFormatting = [.prettyPrinted, .sortedKeys]
        encoder.dateEncodingStrategy = .iso8601
        
        let data = try? encoder.encode(edgeRequest)
        
        XCTAssertNotNil(data)
        let expected = """
        {
          "events" : [
            {
              "data" : {
                "key" : "value"
              },
              "xdm" : {
                "device" : {
                  "manufacturer" : "Atari",
                  "type" : "mobile"
                }
              }
            }
          ],
          "meta" : {
            "konductorConfig" : {
              "streaming" : {
                "enabled" : true,
                "lineFeed" : "B",
                "recordSeparator" : "A"
              }
            }
          },
          "xdm" : {
            "identityMap" : {
              "email" : [
                {
                  "id" : "example@adobe.com"
                }
              ]
            }
          }
        }
        """
        let jsonString = String(data: data!, encoding: .utf8)
        print(jsonString!)
        XCTAssertEqual(expected, jsonString)
    }
    
    func testEncode_onlyRequestMetadata() {
        let konductorConfig = KonductorConfig(streaming: Streaming(recordSeparator: "A", lineFeed: "B"))
        let requestMetadata = RequestMetadata(konductorConfig: konductorConfig, state: nil)
        let edgeRequest = EdgeRequest(meta: requestMetadata,
                                      xdm: nil,
                                      events: nil)
        
        let encoder = JSONEncoder()
        encoder.outputFormatting = [.prettyPrinted, .sortedKeys]
        encoder.dateEncodingStrategy = .iso8601
        
        let data = try? encoder.encode(edgeRequest)
        
        XCTAssertNotNil(data)
        let expected = """
        {
          "meta" : {
            "konductorConfig" : {
              "streaming" : {
                "enabled" : true,
                "lineFeed" : "B",
                "recordSeparator" : "A"
              }
            }
          }
        }
        """
        let jsonString = String(data: data!, encoding: .utf8)
        print(jsonString!)
        XCTAssertEqual(expected, jsonString)
    }
    
    func testEncode_onlyRequestContext() {
        var identityMap = IdentityMap()
        identityMap.addItem(namespace: "email", id: "example@adobe.com")
        let requestContext = RequestContextData(identityMap: identityMap)
        let edgeRequest = EdgeRequest(meta: nil,
                                      xdm: requestContext,
                                      events: nil)
        
        let encoder = JSONEncoder()
        encoder.outputFormatting = [.prettyPrinted, .sortedKeys]
        encoder.dateEncodingStrategy = .iso8601
        
        let data = try? encoder.encode(edgeRequest)
        
        XCTAssertNotNil(data)
        let expected = """
        {
          "xdm" : {
            "identityMap" : {
              "email" : [
                {
                  "id" : "example@adobe.com"
                }
              ]
            }
          }
        }
        """
        let jsonString = String(data: data!, encoding: .utf8)
        print(jsonString!)
        XCTAssertEqual(expected, jsonString)
    }
    
    func testEncode_onlyEvents() {
        let events: [[String : AnyCodable]] = [
            [
                "data" : [
                    "key" : "value"
                ],
                "xdm" : [
                    "device" :[
                        "manufacturer" : "Atari",
                        "type" : "mobile"
                    ]
                ]
            ],
            [
                "xdm" : [
                    "test" : [
                        "true" : true,
                        "false" : false,
                        "one" : 1,
                        "zero" : 0,
                    ]
                ]
            ]]
        let edgeRequest = EdgeRequest(meta: nil,
                                      xdm: nil,
                                      events: events)
        
        let encoder = JSONEncoder()
        encoder.outputFormatting = [.prettyPrinted, .sortedKeys]
        encoder.dateEncodingStrategy = .iso8601
        
        let data = try? encoder.encode(edgeRequest)
        
        XCTAssertNotNil(data)
        let expected = """
        {
          "events" : [
            {
              "data" : {
                "key" : "value"
              },
              "xdm" : {
                "device" : {
                  "manufacturer" : "Atari",
                  "type" : "mobile"
                }
              }
            },
            {
              "xdm" : {
                "test" : {
                  "false" : false,
                  "one" : 1,
                  "true" : true,
                  "zero" : 0
                }
              }
            }
          ]
        }
        """
        let jsonString = String(data: data!, encoding: .utf8)
        print(jsonString!)
        XCTAssertEqual(expected, jsonString)
    }
    
    
}
<|MERGE_RESOLUTION|>--- conflicted
+++ resolved
@@ -19,15 +19,7 @@
         // Put setup code here. This method is called before the invocation of each test method in the class.
         continueAfterFailure = false // fail so nil checks stop execution
     }
-    
-<<<<<<< HEAD
-=======
-    override func tearDown() {
-        // Put teardown code here. This method is called after the invocation of each test method in the class.
-    }
-    
-    
->>>>>>> 40a96de1
+
     func testEncode_allProperties() {
         let konductorConfig = KonductorConfig(streaming: Streaming(recordSeparator: "A", lineFeed: "B"))
         let requestMetadata = RequestMetadata(konductorConfig: konductorConfig, state: nil)

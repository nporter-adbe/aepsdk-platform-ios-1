//
// Copyright 2020 Adobe. All rights reserved.
// This file is licensed to you under the Apache License, Version 2.0 (the "License");
// you may not use this file except in compliance with the License. You may obtain a copy
// of the License at http://www.apache.org/licenses/LICENSE-2.0
//
// Unless required by applicable law or agreed to in writing, software distributed under
// the License is distributed on an "AS IS" BASIS, WITHOUT WARRANTIES OR REPRESENTATIONS
// OF ANY KIND, either express or implied. See the License for the specific language
// governing permissions and limitations under the License.
//

import Foundation
import ACPCore
import ACPExperiencePlatform
import XCTest

/// This Test class is an example of usages of the FunctionalTestBase APIs
class FunctionalSampleTest: FunctionalTestBase {
    private let e1 = try! ACPExtensionEvent(name: "e1", type: "eventType", source: "eventSource", data: nil)
    private let e2 = try! ACPExtensionEvent(name: "e2", type: "eventType", source: "eventSource", data: nil)
    private static var firstRun : Bool = false
    
    public class override func setUp() {
        super.setUp()
        firstRun = true
        FunctionalTestUtils.resetUserDefaults()
        FunctionalTestBase.debugEnabled = true
        ACPIdentity.registerExtension()
        ACPExperiencePlatform.registerExtension()
    }
    
    override func setUp() {
        super.setUp()
        continueAfterFailure = false
        
        setExpectationEvent(type: "com.adobe.eventType.configuration", source: "com.adobe.eventSource.requestContent", count: 2)
        setExpectationEvent(type: "com.adobe.eventType.configuration", source: "com.adobe.eventSource.responseContent", count: FunctionalSampleTest.firstRun ? 3 : 2)
        
        ACPCore.updateConfiguration(["global.privacy": "optedin",
                                     "experienceCloud.org": "3E2A28175B8ED3720A495E23@AdobeOrg",
                                     "experiencePlatform.configId": "fd4f4820-00e1-4226-bd71-49bf0b7e3150"])
        
        let configExpectation = XCTestExpectation(description: "Expect configuration is set")
        ACPCore.getPrivacyStatus { (ACPMobilePrivacyStatus) in
            configExpectation.fulfill()
        }
        
        wait(for:[configExpectation], timeout: 2)
        
        assertExpectedEvents(ignoreUnexpectedEvents: true)
        reset()
        FunctionalSampleTest.firstRun = false
    }
    
    func testSample_AssertUnexpectedEvents() {
        // set event expectations specifying the event type, source and the count (count should be > 0)
<<<<<<< HEAD
        setExpectationEvent(type: "eventType", source: "eventSource", count: 2)
=======
        setEventExpectation(type: "eventType", source: "eventSource", count: 2)
>>>>>>> c2efe117
        try? ACPCore.dispatchEvent(e1)
        try? ACPCore.dispatchEvent(e1)
        
        // assert that no unexpected event was received
        assertUnexpectedEvents()
    }
    
    func testSample_AssertExpectedEvents() {
        setExpectationEvent(type: "eventType", source: "eventSource", count: 2)
        try? ACPCore.dispatchEvent(e1)
        try? ACPCore.dispatchEvent(try! ACPExtensionEvent(name: "e1", type: "unexpectedType", source: "unexpectedSource", data: ["test":"withdata"]))
        try? ACPCore.dispatchEvent(e1)
        
        // assert all expected events were received and ignore any unexpected events
        // when ignoreUnexpectedEvents is set on false, an extra assertUnexpectedEvents step is performed
        assertExpectedEvents(ignoreUnexpectedEvents: true)
    }
    
    func testSample_DispatchedEvents() {
        try? ACPCore.dispatchEvent(e1)
        try? ACPCore.dispatchEvent(try! ACPExtensionEvent(name: "e1", type: "otherEventType", source: "otherEventSource", data: ["test":"withdata"]))
        try? ACPCore.dispatchEvent(try! ACPExtensionEvent(name: "e1", type: "eventType", source: "eventSource", data: ["test":"withdata"]))
        
        // assert on count and data for events of a certain type, source
        let dispatchedEvents = getDispatchedEventsWith(type: "eventType", source: "eventSource")
        
        XCTAssertEqual(2, dispatchedEvents.count)
        guard let event2data = dispatchedEvents[1].eventData as? [String: Any] else {
            XCTFail("Invalid event data for event 2")
            return
        }
        XCTAssertEqual(1, flattenDictionary(dict: event2data).count)
    }
    
    func testSample_AssertNetworkRequestsCount() {
        let url = "https://edge.adobedc.net/ee/v1/interact"
        let responseBody = "{\"test\": \"json\"}"
        let httpConnection : HttpConnection = HttpConnection(data: responseBody.data(using: .utf8), response: HTTPURLResponse(url: URL(string: url)!, statusCode: 200, httpVersion: nil, headerFields: nil), error: nil)
        setExpectationNetworkRequest(url: url, httpMethod: HttpMethod.post, count: 2)
        setNetworkResponseFor(url: url, httpMethod: HttpMethod.post, responseHttpConnection: httpConnection)
        
        ACPExperiencePlatform.sendEvent(experiencePlatformEvent: ExperiencePlatformEvent(xdm: ["test1": "xdm"], data: nil))
        ACPExperiencePlatform.sendEvent(experiencePlatformEvent: ExperiencePlatformEvent(xdm: ["test2": "xdm"], data: nil))
        
        assertNetworkRequestsCount()
    }
    
    func testSample_AssertNetworkRequestAndResponseEvent() {
        setExpectationEvent(type: "com.adobe.eventType.experiencePlatform", source: "com.adobe.eventSource.requestContent", count: 1)
        setExpectationEvent(type: "com.adobe.eventType.experiencePlatform", source: "com.adobe.eventSource.responseContent", count: 1)
        let url = "https://edge.adobedc.net/ee/v1/interact"
        let responseBody = "\u{0000}{\"requestId\":\"ded17427-c993-4182-8d94-2a169c1a23e2\",\"handle\":[{\"type\":\"identity:exchange\",\"payload\":[{\"type\":\"url\",\"id\":411,\"spec\":{\"url\":\"//cm.everesttech.net/cm/dd?d_uuid=42985602780892980519057012517360930936\",\"hideReferrer\":false,\"ttlMinutes\":10080}}]}]}\n"
        let httpConnection : HttpConnection = HttpConnection(data: responseBody.data(using: .utf8), response: HTTPURLResponse(url: URL(string: url)!, statusCode: 200, httpVersion: nil, headerFields: nil), error: nil)
        setExpectationNetworkRequest(url: url, httpMethod: HttpMethod.post, count: 1)
        setNetworkResponseFor(url: url, httpMethod: HttpMethod.post, responseHttpConnection: httpConnection)
        
        ACPExperiencePlatform.sendEvent(experiencePlatformEvent: ExperiencePlatformEvent(xdm: ["eventType": "testType", "test": "xdm"], data: nil))
        
        let requests = getNetworkRequestsWith(url: url, httpMethod: HttpMethod.post)
        
        XCTAssertEqual(1, requests.count)
        let flattenRequestBody = getFlattenNetworkRequestBody(requests[0])
        XCTAssertEqual("testType", flattenRequestBody["events[0].xdm.eventType"] as? String)
        
        assertExpectedEvents(ignoreUnexpectedEvents: true)
    }
}<|MERGE_RESOLUTION|>--- conflicted
+++ resolved
@@ -19,47 +19,43 @@
 class FunctionalSampleTest: FunctionalTestBase {
     private let e1 = try! ACPExtensionEvent(name: "e1", type: "eventType", source: "eventSource", data: nil)
     private let e2 = try! ACPExtensionEvent(name: "e2", type: "eventType", source: "eventSource", data: nil)
-    private static var firstRun : Bool = false
-    
+    private static var firstRun : Bool = true
+
     public class override func setUp() {
         super.setUp()
-        firstRun = true
-        FunctionalTestUtils.resetUserDefaults()
+       // FunctionalTestUtils.resetUserDefaults()
         FunctionalTestBase.debugEnabled = true
         ACPIdentity.registerExtension()
         ACPExperiencePlatform.registerExtension()
     }
-    
+
     override func setUp() {
         super.setUp()
         continueAfterFailure = false
-        
+
         setExpectationEvent(type: "com.adobe.eventType.configuration", source: "com.adobe.eventSource.requestContent", count: 2)
-        setExpectationEvent(type: "com.adobe.eventType.configuration", source: "com.adobe.eventSource.responseContent", count: FunctionalSampleTest.firstRun ? 3 : 2)
-        
+        setExpectationEvent(type: "com.adobe.eventType.configuration", source: "com.adobe.eventSource.responseContent", count: 2)
+        setExpectationEvent(type: "com.adobe.eventType.hub", source: "com.adobe.eventSource.sharedState", count:1)
+
         ACPCore.updateConfiguration(["global.privacy": "optedin",
                                      "experienceCloud.org": "3E2A28175B8ED3720A495E23@AdobeOrg",
                                      "experiencePlatform.configId": "fd4f4820-00e1-4226-bd71-49bf0b7e3150"])
-        
+
         let configExpectation = XCTestExpectation(description: "Expect configuration is set")
         ACPCore.getPrivacyStatus { (ACPMobilePrivacyStatus) in
             configExpectation.fulfill()
         }
-        
+
         wait(for:[configExpectation], timeout: 2)
-        
-        assertExpectedEvents(ignoreUnexpectedEvents: true)
+
+        assertExpectedEvents(ignoreUnexpectedEvents: false)
         reset()
         FunctionalSampleTest.firstRun = false
     }
     
     func testSample_AssertUnexpectedEvents() {
         // set event expectations specifying the event type, source and the count (count should be > 0)
-<<<<<<< HEAD
         setExpectationEvent(type: "eventType", source: "eventSource", count: 2)
-=======
-        setEventExpectation(type: "eventType", source: "eventSource", count: 2)
->>>>>>> c2efe117
         try? ACPCore.dispatchEvent(e1)
         try? ACPCore.dispatchEvent(e1)
         
@@ -93,20 +89,20 @@
         }
         XCTAssertEqual(1, flattenDictionary(dict: event2data).count)
     }
-    
+
     func testSample_AssertNetworkRequestsCount() {
         let url = "https://edge.adobedc.net/ee/v1/interact"
         let responseBody = "{\"test\": \"json\"}"
         let httpConnection : HttpConnection = HttpConnection(data: responseBody.data(using: .utf8), response: HTTPURLResponse(url: URL(string: url)!, statusCode: 200, httpVersion: nil, headerFields: nil), error: nil)
         setExpectationNetworkRequest(url: url, httpMethod: HttpMethod.post, count: 2)
         setNetworkResponseFor(url: url, httpMethod: HttpMethod.post, responseHttpConnection: httpConnection)
-        
+
         ACPExperiencePlatform.sendEvent(experiencePlatformEvent: ExperiencePlatformEvent(xdm: ["test1": "xdm"], data: nil))
         ACPExperiencePlatform.sendEvent(experiencePlatformEvent: ExperiencePlatformEvent(xdm: ["test2": "xdm"], data: nil))
-        
+
         assertNetworkRequestsCount()
     }
-    
+
     func testSample_AssertNetworkRequestAndResponseEvent() {
         setExpectationEvent(type: "com.adobe.eventType.experiencePlatform", source: "com.adobe.eventSource.requestContent", count: 1)
         setExpectationEvent(type: "com.adobe.eventType.experiencePlatform", source: "com.adobe.eventSource.responseContent", count: 1)
@@ -115,15 +111,15 @@
         let httpConnection : HttpConnection = HttpConnection(data: responseBody.data(using: .utf8), response: HTTPURLResponse(url: URL(string: url)!, statusCode: 200, httpVersion: nil, headerFields: nil), error: nil)
         setExpectationNetworkRequest(url: url, httpMethod: HttpMethod.post, count: 1)
         setNetworkResponseFor(url: url, httpMethod: HttpMethod.post, responseHttpConnection: httpConnection)
-        
+
         ACPExperiencePlatform.sendEvent(experiencePlatformEvent: ExperiencePlatformEvent(xdm: ["eventType": "testType", "test": "xdm"], data: nil))
-        
+
         let requests = getNetworkRequestsWith(url: url, httpMethod: HttpMethod.post)
-        
+
         XCTAssertEqual(1, requests.count)
         let flattenRequestBody = getFlattenNetworkRequestBody(requests[0])
         XCTAssertEqual("testType", flattenRequestBody["events[0].xdm.eventType"] as? String)
-        
+
         assertExpectedEvents(ignoreUnexpectedEvents: true)
     }
 }
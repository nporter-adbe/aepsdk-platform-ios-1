//
// Copyright 2020 Adobe. All rights reserved.
// This file is licensed to you under the Apache License, Version 2.0 (the "License");
// you may not use this file except in compliance with the License. You may obtain a copy
// of the License at http://www.apache.org/licenses/LICENSE-2.0
//
// Unless required by applicable law or agreed to in writing, software distributed under
// the License is distributed on an "AS IS" BASIS, WITHOUT WARRANTIES OR REPRESENTATIONS
// OF ANY KIND, either express or implied. See the License for the specific language
// governing permissions and limitations under the License.
//

import Foundation
@testable import ACPExperiencePlatform
import ACPCore
import XCTest

/// Struct defining the event specifications - contains the event type and source
struct EventSpec {
    let type: String
    let source: String
}

/// Hashable `EventSpec`, to be used as key in Dictionaries
extension EventSpec : Hashable {
    static func == (lhs: EventSpec, rhs: EventSpec) -> Bool {
        return lhs.source.lowercased() == rhs.source.lowercased() && lhs.type.lowercased() == rhs.type.lowercased()
    }
    
    func hash(into hasher: inout Hasher) {
        hasher.combine(type)
        hasher.combine(source)
    }
}

class FunctionalTestBase : XCTestCase {
<<<<<<< HEAD
    private static var networkService: FunctionalTestNetworkService = FunctionalTestNetworkService()
    
=======
    private static var firstRun = true
>>>>>>> c2efe117
    /// Use this setting to enable debug mode logging in the `FunctionalTestBase`
    static var debugEnabled = false
    
    
    public class override func setUp() {
        super.setUp()
        ACPCore.setLogLevel(ACPMobileLogLevel.verbose)
        networkService = FunctionalTestNetworkService()
        AEPServiceProvider.shared.networkService = networkService
        guard let _ = try? ACPCore.registerExtension(InstrumentedExtension.self) else {
            log("Unable to register the InstrumentedExtension")
            return
        }
        ACPCore.start()
    }
    
    public override func setUp() {
        super.setUp()
        if FunctionalTestBase.firstRun {
            setEventExpectation(type: "com.adobe.eventType.hub", source: "com.adobe.eventSource.booted", count: 1)
            setEventExpectation(type: "com.adobe.eventType.hub", source: "com.adobe.eventSource.sharedState", count: 1)
            assertExpectedEvents(ignoreUnexpectedEvents: false)
            InstrumentedWildcardListener.reset()
        }
        FunctionalTestBase.firstRun = false
        
    }
    
    public override func tearDown() {
<<<<<<< HEAD
        reset()
    }    
    
    /// Reset event and network request expectations and drop the items received until this point
    func reset() {
=======
        super.tearDown()
>>>>>>> c2efe117
        InstrumentedWildcardListener.reset()
        FunctionalTestBase.networkService.reset()
    }
    
    /// Unregisters the `InstrumentedExtension` from the Event Hub. This method executes asynchronous.
    func unregisterInstrumentedExtension() {
        guard let event = try? ACPExtensionEvent(name: "Unregister Instrumented Extension",
                                                 type: FunctionalTestConst.EventType.instrumentedExtension,
                                                 source: FunctionalTestConst.EventSource.unregisterExtension,
                                                 data: nil) else {
                                                    log("Failed to create unregisterExtension event")
                                                    return
        }
        
        guard let _ = try? ACPCore.dispatchEvent(event) else {
            log("Unable to unregister the InstrumentedExtension")
            return
        }
    }
    
    // MARK: Expected/Unexpected events assertions
    
    /// Sets an expectation for a specific event type and source and how many times the event should be dispatched
    /// - Parameters:
    ///   - type: the event type as a `String`, should not be empty
    ///   - source: the event source as a `String`, should not be empty
    ///   - count: the number of times this event should be dispatched, but default it is set to 1
    /// - See also:
    ///   - assertExpectedEvents(ignoreUnexpectedEvents:)
    func setExpectationEvent(type: String, source: String, count: Int32 = 1) {
        guard count > 0 else {
            assertionFailure("Expected event count should be greater than 0")
            return
        }
        guard !type.isEmpty, !source.isEmpty else {
            assertionFailure("Expected event type and source should be non-empty trings")
            return
        }
        
        InstrumentedWildcardListener.expectedEvents[EventSpec(type: type, source: source)] = CountDownLatch(count)
    }
    
    /// Asserts if all the expected events were received and fails if an unexpected event was seen
    /// - Parameters:
    ///   - ignoreUnexpectedEvents: if set on false, an assertion is made on unexpected events, otherwise the unexpected events are ignored
    /// - See also:
    ///   - setExpectationEvent(type: source: count:)
    ///   - assertUnexpectedEvents()
    func assertExpectedEvents(ignoreUnexpectedEvents: Bool = false, file: StaticString = #file, line: UInt = #line) {
        guard InstrumentedWildcardListener.expectedEvents.count > 0 else {
            assertionFailure("There are no event expectations set, use this API after calling setExpectationEvent", file: file, line: line)
            return
        }
        
        wait()
        for expectedEvent in InstrumentedWildcardListener.expectedEvents {
            let waitResult = expectedEvent.value.await(timeout: FunctionalTestConst.Defaults.waitEventTimeout)
            let expectedCount: Int32 = expectedEvent.value.getInitialCount()
            let receivedCount: Int32 = expectedEvent.value.getInitialCount() - expectedEvent.value.getCurrentCount()
            XCTAssertFalse(waitResult ==  DispatchTimeoutResult.timedOut, "Timed out waiting for event type \(expectedEvent.key.type) and source \(expectedEvent.key.source), expected \(expectedCount), but received \(receivedCount)", file: file, line: line)
            XCTAssertEqual(expectedCount, receivedCount, "Expected \(expectedCount) event(s) of type \(expectedEvent.key.type) and source \(expectedEvent.key.source), but received \(receivedCount)", file: file, line: line)
        }
        
        guard ignoreUnexpectedEvents == false else { return }
        assertUnexpectedEvents(file: file, line: line)
    }
    
    /// Asserts if any unexpected event was received. Use this method to verify the received events are correct when setting event expectations.
    /// - See also: setExpectationEvent(type: source: count:)
    func assertUnexpectedEvents(file: StaticString = #file, line: UInt = #line) {
        wait()
        var unexpectedEventsReceivedCount = 0
        var unexpectedEventsAsString = ""
        for receivedEvent in InstrumentedWildcardListener.receivedEvents {
            
            // check if event is expected and it is over the expected count
            if let expectedEvent = InstrumentedWildcardListener.expectedEvents[EventSpec(type: receivedEvent.key.type, source: receivedEvent.key.source)] {
                let _ = expectedEvent.await(timeout: FunctionalTestConst.Defaults.waitEventTimeout)
                let expectedCount: Int32 = expectedEvent.getInitialCount()
                let receivedCount: Int32 = expectedEvent.getInitialCount() - expectedEvent.getCurrentCount()
                XCTAssertEqual(expectedCount, receivedCount, "Expected \(expectedCount) events of type \(receivedEvent.key.type) and source \(receivedEvent.key.source), but received \(receivedCount)", file: file, line: line)
            }
                // check for events that don't have expectations set
            else {
                unexpectedEventsReceivedCount += receivedEvent.value.count
                unexpectedEventsAsString.append("(\(receivedEvent.key.type), \(receivedEvent.key.source), \(receivedEvent.value.count)),")
                log("Received unexpected event with type: \(receivedEvent.key.type) source: \(receivedEvent.key.source)")
            }
        }
        
        XCTAssertEqual(0, unexpectedEventsReceivedCount, "Received \(unexpectedEventsReceivedCount) unexpected event(s): \(unexpectedEventsAsString)", file: file, line: line)
    }
    
<<<<<<< HEAD
=======
    /// Asserts if all the expected events were received and fails if an unexpected event was seen
    /// - Parameters:
    ///   - ignoreUnexpectedEvents: if set on false, an assertion is made on unexpected events, otherwise the unexpected events are ignored
    /// - See also:
    ///   - setEventExpectation(type: source: count:)
    ///   - assertUnexpectedEvents()
    func assertExpectedEvents(ignoreUnexpectedEvents: Bool = false, file: StaticString = #file, line: UInt = #line) {
        for expectedEvent in InstrumentedWildcardListener.expectedEvents {
            let waitResult = expectedEvent.value.await(timeout: FunctionalTestConst.Defaults.waitEventTimeout)
            let expectedCount: Int32 = expectedEvent.value.getInitialCount()
            let receivedCount: Int32 = expectedEvent.value.getInitialCount() - expectedEvent.value.getCurrentCount()
            XCTAssertFalse(waitResult ==  DispatchTimeoutResult.timedOut, "Timed out waiting for event type \(expectedEvent.key.type) and source \(expectedEvent.key.source), expected \(expectedCount), but received \(receivedCount)", file: file, line: line)
            XCTAssertEqual(expectedCount, receivedCount, "Expected \(expectedCount) event(s) of type \(expectedEvent.key.type) and source \(expectedEvent.key.source), but received \(receivedCount)", file: file, line: line)
        }
        
        guard ignoreUnexpectedEvents == false else { return }
        assertUnexpectedEvents(file: file, line: line)
    }
    
>>>>>>> c2efe117
    /// To be revisited once AMSDK-10169 is implemented
    func wait(_ timeout: UInt32? = FunctionalTestConst.Defaults.waitTimeout) {
        sleep(timeout!)
    }
    
    /// Returns the `ACPExtensionEvent`(s) dispatched through the Event Hub, or empty if none was found.
    /// Use this API after calling `setExpectationEvent(type:source:count:)` to wait for the right amount of time
    /// - Parameters:
    ///   - type: the event type as in the exectation
    ///   - source: the event source as in the expectation
    ///   - timeout: how long should this method wait for the expected event, in seconds; by default it waits up to 1 second
    /// - Returns: list of events with the provided `type` and `source`, or empty if none was dispatched
    func getDispatchedEventsWith(type: String, source: String, timeout: TimeInterval = FunctionalTestConst.Defaults.waitEventTimeout, file: StaticString = #file, line: UInt = #line) -> [ACPExtensionEvent] {
        if let _ = InstrumentedWildcardListener.expectedEvents[EventSpec(type: type, source: source)] {
            let waitResult = InstrumentedWildcardListener.expectedEvents[EventSpec(type: type, source: source)]?.await(timeout: timeout)
            XCTAssertFalse(waitResult ==  DispatchTimeoutResult.timedOut, "Timed out waiting for event type \(type) and source \(source)", file: file, line: line)
        } else {
            wait(FunctionalTestConst.Defaults.waitTimeout)
        }
        return InstrumentedWildcardListener.receivedEvents[EventSpec(type: type, source: source)] ?? []
    }
    
    /// Synchronous call to get the shared state for the specified `stateOwner`. This API throws an assertion failure in case of timeout.
    /// - Parameter ownerExtension: the owner extension of the shared state (typically the name of the extension)
    /// - Parameter timeout: how long should this method wait for the requested shared state, in seconds; by default it waits up to 3 second
    /// - Returns: latest shared state of the given `stateOwner` or nil if no shared state was found
    func getSharedStateFor(_ ownerExtension:String, timeout: TimeInterval = FunctionalTestConst.Defaults.waitSharedStateTimeout) -> [AnyHashable : Any]? {
        log("GetSharedState for \(ownerExtension)")
        guard let event = try? ACPExtensionEvent(name: "Get Shared State",
                                                 type: FunctionalTestConst.EventType.instrumentedExtension,
                                                 source: FunctionalTestConst.EventSource.sharedStateRequest,
                                                 data: ["stateowner" : ownerExtension]) else {
                                                    log("GetSharedState failed to create request event.")
                                                    return nil
        }
        
        var returnedState: [AnyHashable:Any]? = nil
        
        let expectation = XCTestExpectation(description: "Shared state data returned")
        try? ACPCore.dispatchEvent(withResponseCallback: event) { (event) in
            
            if let eventData = event.eventData {
                returnedState = eventData["state"] as? [AnyHashable:Any]
            }
            expectation.fulfill()
        }
        
        wait(for: [expectation], timeout: timeout)
        return returnedState
    }
    
    // MARK: Network Service helpers
    
    /// Set a custom network response to a network request
    /// - Parameters:
    ///   - url: The URL for which to return the response
    ///   - httpMethod: The `HttpMethod` for which to return the response, along with the `url`
    ///   - responseHttpConnection: `HttpConnection` to be returned when a `NetworkRequest` with the specified `url` and `httpMethod` is seen; when nil  is provided the default
    ///                             `HttpConnection` is returned
    func setNetworkResponseFor(url: String, httpMethod: HttpMethod, responseHttpConnection: HttpConnection?) {
        guard let requestUrl = URL(string: url) else {
            assertionFailure("Unable to convert the provided string \(url) to URL")
            return
        }
        
        FunctionalTestBase.networkService.responseMatchers[NetworkRequest(url: requestUrl, httpMethod: httpMethod)] = responseHttpConnection
    }
    
    /// Set  a network request expectation.
    ///
    /// - Parameters:
    ///   - url: The URL for which to set the expectation
    ///   - httpMethod: the `HttpMethod` for which to set the expectation, along with the `url`
    ///   - count: how many times a request with this url and httpMethod is expected to be sent, by default it is set to 1
    /// - See also:
    ///     - assertNetworkRequestsCount()
    ///     - getNetworkRequestsWith(url:httpMethod:)
    func setExpectationNetworkRequest(url: String, httpMethod: HttpMethod, count: Int32 = 1, file: StaticString = #file, line: UInt = #line) {
        guard count > 0 else {
            assertionFailure("Expected event count should be greater than 0")
            return
        }
        
        guard let requestUrl = URL(string: url) else {
            assertionFailure("Unable to convert the provided string \(url) to URL")
            return
        }
        
        FunctionalTestBase.networkService.expectedNetworkRequests[NetworkRequest(url: requestUrl, httpMethod: httpMethod)] = CountDownLatch(count)
    }
    
    /// Asserts that the correct number of network requests were being sent, based on the previously set expectations.
    /// - See also:
    ///     - setExpectationNetworkRequest(url:httpMethod:)
    func assertNetworkRequestsCount(file: StaticString = #file, line: UInt = #line) {
        guard FunctionalTestBase.networkService.expectedNetworkRequests.count > 0 else {
            assertionFailure("There are no network request expectations set, use this API after calling setExpectationNetworkRequest")
            return
        }
        
        for expectedRequest in FunctionalTestBase.networkService.expectedNetworkRequests {
            let waitResult = expectedRequest.value.await(timeout: 2)
            let expectedCount: Int32 = expectedRequest.value.getInitialCount()
            let receivedCount: Int32 = expectedRequest.value.getInitialCount() - expectedRequest.value.getCurrentCount()
            XCTAssertFalse(waitResult ==  DispatchTimeoutResult.timedOut, "Timed out waiting for network request(s) with URL \(expectedRequest.key.url.absoluteString) and HTTPMethod \(expectedRequest.key.httpMethod.toString()), expected \(expectedCount) but received \(receivedCount)", file: file, line: line)
            XCTAssertEqual(expectedCount, receivedCount, "Expected \(expectedCount) network request(s) for URL \(expectedRequest.key.url.absoluteString) and HTTPMethod \(expectedRequest.key.httpMethod.toString()), but received \(receivedCount)", file: file, line: line)
        }
    }
    
    /// Returns the `NetworkRequest`(s) sent through the Core NetworkService, or empty if none was found.
    /// Use this API after calling `setExpectationNetworkRequest(url:httpMethod:count:)` to wait for the right amount of time
    /// - Parameters:
    ///   - url: The URL for which to retrieved the network requests sent, should be a valid URL
    ///   - httpMethod: the `HttpMethod` for which to retrieve the network requests, along with the `url`
    ///   - timeout: how long should this method wait for the expected network requests, in seconds; by default it waits up to 1 second
    /// - Returns: list of network requests with the provided `url` and `httpMethod`, or empty if none was dispatched
    /// - See also:
    ///     - setExpectationNetworkRequest(url:httpMethod:)
    func getNetworkRequestsWith(url: String, httpMethod: HttpMethod, timeout: TimeInterval = FunctionalTestConst.Defaults.waitNetworkRequestTimeout, file: StaticString = #file, line: UInt = #line) -> [NetworkRequest] {
        guard FunctionalTestBase.networkService.expectedNetworkRequests.count > 0 else {
            assertionFailure("There are no network expectations set, use this API after calling setNetworkRequestExpectation")
            return []
        }
        
        guard let requestUrl = URL(string: url) else {
            assertionFailure("Unable to convert the provided string \(url) to URL")
            return []
        }
        
        let networkRequest = NetworkRequest(url: requestUrl, httpMethod: httpMethod)
        if let expectedRequest = FunctionalTestBase.networkService.expectedNetworkRequests[networkRequest] {
            let waitResult = expectedRequest.await(timeout: timeout)
            XCTAssertFalse(waitResult ==  DispatchTimeoutResult.timedOut, "Timed out waiting for network request(s) with URL \(url) and HTTPMethod \(httpMethod.toString())", file: file, line: line)
        } else {
            wait(FunctionalTestConst.Defaults.waitTimeout)
        }
        
        return FunctionalTestBase.networkService.receivedNetworkRequests[networkRequest] ?? []
    }
    
    /// Use this API for JSON formatted `NetworkRequest` body in order to retrieve a flattened dictionary containing its data.
    /// This API fails the assertion if the request body cannot be parsed as JSON.
    /// - Parameters:
    ///   - networkRequest: the NetworkRequest to parse
    /// - Returns: The JSON request body represented as a flatten dictionary
    func getFlattenNetworkRequestBody(_ networkRequest: NetworkRequest, file: StaticString = #file, line: UInt = #line) -> [String: Any] {
        
        if !networkRequest.connectPayload.isEmpty {
            let data = Data(networkRequest.connectPayload.utf8)
            if let payloadAsDictionary = try? JSONSerialization.jsonObject(with: data, options: []) as? [String: Any] {
                return flattenDictionary(dict: payloadAsDictionary)
            } else {
                XCTFail("Failed to parse networkRequest.connectionPayload to JSON", file: file, line: line)
            }
        }
        
        log("Connection payload is empty for network request with URL \(networkRequest.url.absoluteString), HTTPMethod \(networkRequest.httpMethod.toString())")
        return [:]
    }
    
    /// Print message to console if `FunctionalTestBase.debug` is true
    /// - Parameter message: message to log to console
    func log(_ message: String) {
        FunctionalTestBase.log(message)
        
    }
    
    /// Print message to console if `FunctionalTestBase.debug` is true
    /// - Parameter message: message to log to console
    static func log(_ message: String) {
        guard !message.isEmpty && FunctionalTestBase.debugEnabled else { return }
        print("FunctionalTestBase - \(message)")
    }
}
<|MERGE_RESOLUTION|>--- conflicted
+++ resolved
@@ -34,15 +34,10 @@
 }
 
 class FunctionalTestBase : XCTestCase {
-<<<<<<< HEAD
+    private static var firstRun = true
     private static var networkService: FunctionalTestNetworkService = FunctionalTestNetworkService()
-    
-=======
-    private static var firstRun = true
->>>>>>> c2efe117
     /// Use this setting to enable debug mode logging in the `FunctionalTestBase`
     static var debugEnabled = false
-    
     
     public class override func setUp() {
         super.setUp()
@@ -59,8 +54,8 @@
     public override func setUp() {
         super.setUp()
         if FunctionalTestBase.firstRun {
-            setEventExpectation(type: "com.adobe.eventType.hub", source: "com.adobe.eventSource.booted", count: 1)
-            setEventExpectation(type: "com.adobe.eventType.hub", source: "com.adobe.eventSource.sharedState", count: 1)
+            setExpectationEvent(type: "com.adobe.eventType.hub", source: "com.adobe.eventSource.booted", count: 1)
+            setExpectationEvent(type: "com.adobe.eventType.hub", source: "com.adobe.eventSource.sharedState", count: 1)
             assertExpectedEvents(ignoreUnexpectedEvents: false)
             InstrumentedWildcardListener.reset()
         }
@@ -69,15 +64,12 @@
     }
     
     public override func tearDown() {
-<<<<<<< HEAD
+        super.tearDown()
         reset()
-    }    
+    }
     
     /// Reset event and network request expectations and drop the items received until this point
     func reset() {
-=======
-        super.tearDown()
->>>>>>> c2efe117
         InstrumentedWildcardListener.reset()
         FunctionalTestBase.networkService.reset()
     }
@@ -132,7 +124,6 @@
             return
         }
         
-        wait()
         for expectedEvent in InstrumentedWildcardListener.expectedEvents {
             let waitResult = expectedEvent.value.await(timeout: FunctionalTestConst.Defaults.waitEventTimeout)
             let expectedCount: Int32 = expectedEvent.value.getInitialCount()
@@ -171,28 +162,6 @@
         XCTAssertEqual(0, unexpectedEventsReceivedCount, "Received \(unexpectedEventsReceivedCount) unexpected event(s): \(unexpectedEventsAsString)", file: file, line: line)
     }
     
-<<<<<<< HEAD
-=======
-    /// Asserts if all the expected events were received and fails if an unexpected event was seen
-    /// - Parameters:
-    ///   - ignoreUnexpectedEvents: if set on false, an assertion is made on unexpected events, otherwise the unexpected events are ignored
-    /// - See also:
-    ///   - setEventExpectation(type: source: count:)
-    ///   - assertUnexpectedEvents()
-    func assertExpectedEvents(ignoreUnexpectedEvents: Bool = false, file: StaticString = #file, line: UInt = #line) {
-        for expectedEvent in InstrumentedWildcardListener.expectedEvents {
-            let waitResult = expectedEvent.value.await(timeout: FunctionalTestConst.Defaults.waitEventTimeout)
-            let expectedCount: Int32 = expectedEvent.value.getInitialCount()
-            let receivedCount: Int32 = expectedEvent.value.getInitialCount() - expectedEvent.value.getCurrentCount()
-            XCTAssertFalse(waitResult ==  DispatchTimeoutResult.timedOut, "Timed out waiting for event type \(expectedEvent.key.type) and source \(expectedEvent.key.source), expected \(expectedCount), but received \(receivedCount)", file: file, line: line)
-            XCTAssertEqual(expectedCount, receivedCount, "Expected \(expectedCount) event(s) of type \(expectedEvent.key.type) and source \(expectedEvent.key.source), but received \(receivedCount)", file: file, line: line)
-        }
-        
-        guard ignoreUnexpectedEvents == false else { return }
-        assertUnexpectedEvents(file: file, line: line)
-    }
-    
->>>>>>> c2efe117
     /// To be revisited once AMSDK-10169 is implemented
     func wait(_ timeout: UInt32? = FunctionalTestConst.Defaults.waitTimeout) {
         sleep(timeout!)
